--- conflicted
+++ resolved
@@ -70,6 +70,7 @@
     VLLM_SYNC_SERVER_ACCUM_REQUESTS: int = 1
     VLLM_SYNC_SERVER_ENGINE_STEPS_BETWEEN_POLLS: int = 1
     VLLM_MOE_PADDING: bool = True
+    VLLM_FP8_PADDING: bool = False
 
 
 def get_default_cache_root():
@@ -226,7 +227,16 @@
     (os.environ.get("VLLM_DYNAMO_USE_CUSTOM_DISPATCHER", "True").lower() in
      ("true", "1")),
 
-<<<<<<< HEAD
+    # Internal flag to control whether we use custom op,
+    # or use the native pytorch implementation
+    "VLLM_TEST_COMPILE_NO_CUSTOM_OPS":
+    lambda: int(os.environ.get("VLLM_TEST_COMPILE_NO_CUSTOM_OPS", "0")),
+
+    # Internal flag to enable Dynamo fullgraph capture
+    "VLLM_TEST_DYNAMO_FULLGRAPH_CAPTURE":
+    lambda: bool(
+        os.environ.get("VLLM_TEST_DYNAMO_FULLGRAPH_CAPTURE", "1") != "0"),
+
     # small gemms custom implementation for MI3* cards
     "VLLM_USE_ROCM_SKINNY_GEMM":
     lambda: (os.getenv("VLLM_USE_ROCM_SKINNY_GEMM", "True").lower() in
@@ -241,17 +251,6 @@
     # the driver worker
     "RANK":
     lambda: int(os.environ.get("RANK", "0")),
-=======
-    # Internal flag to control whether we use custom op,
-    # or use the native pytorch implementation
-    "VLLM_TEST_COMPILE_NO_CUSTOM_OPS":
-    lambda: int(os.environ.get("VLLM_TEST_COMPILE_NO_CUSTOM_OPS", "0")),
-
-    # Internal flag to enable Dynamo fullgraph capture
-    "VLLM_TEST_DYNAMO_FULLGRAPH_CAPTURE":
-    lambda: bool(
-        os.environ.get("VLLM_TEST_DYNAMO_FULLGRAPH_CAPTURE", "1") != "0"),
->>>>>>> fc990f97
 
     # local rank of the process in the distributed setting, used to determine
     # the GPU device id
