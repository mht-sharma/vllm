--- conflicted
+++ resolved
@@ -11,7 +11,8 @@
     gpu_p2p_access_check)
 from vllm.distributed.parallel_state import in_the_same_node_as
 from vllm.logger import init_logger
-<<<<<<< HEAD
+from vllm.platforms import current_platform
+from vllm.utils import cuda_device_count_stateless
 from vllm.utils import is_hip
 
 try:
@@ -19,10 +20,8 @@
         from amdsmi import (AmdSmiException, amdsmi_get_processor_handles,
                             amdsmi_init, amdsmi_shut_down,
                             amdsmi_topo_get_link_type)
-    else:
+    else:    
         import pynvml
-
-    from vllm._C import custom_ar
 
     @contextmanager
     def _nvml():
@@ -37,11 +36,12 @@
                 pynvml.nvmlInit()
                 yield
             finally:
-                pynvml.nvmlShutdown()
+                pynvml.nvmlShutdown()    
+
 
 except ImportError:
     # For AMD GPUs
-    custom_ar = None
+    custom_ar = False
     pynvml = None
 
     @contextmanager
@@ -51,22 +51,10 @@
         finally:
             pass
 
-=======
-from vllm.platforms import current_platform
-from vllm.utils import cuda_device_count_stateless
-
-try:
-    ops.meta_size()
-    custom_ar = True
-except Exception:
-    # For AMD GPUs and CPUs
-    custom_ar = False
->>>>>>> b98cc28f
 
 logger = init_logger(__name__)
 
 
-<<<<<<< HEAD
 @_nvml()
 def _is_full_nvlink(device_ids: List[int], world_size) -> bool:
     """
@@ -110,8 +98,6 @@
     return True
 
 
-=======
->>>>>>> b98cc28f
 def _can_p2p(rank: int, world_size: int) -> bool:
     for i in range(world_size):
         if i == rank:
@@ -202,14 +188,13 @@
         # test nvlink first, this will filter out most of the cases
         # where custom allreduce is not supported
         # this checks hardware and driver support for NVLink
-<<<<<<< HEAD
-        full_nvlink = _is_full_nvlink(physical_device_ids, world_size)
-=======
-        assert current_platform.is_cuda()
-        from vllm.platforms.cuda import CudaPlatform
-        cuda_platform: CudaPlatform = current_platform
-        full_nvlink = cuda_platform.is_full_nvlink(physical_device_ids)
->>>>>>> b98cc28f
+
+        if current_platform.is_cuda():
+            from vllm.platforms.cuda import CudaPlatform
+            cuda_platform: CudaPlatform = current_platform
+            full_nvlink = cuda_platform.is_full_nvlink(physical_device_ids, world_size)
+        else:
+            full_nvlink = _is_full_nvlink(physical_device_ids, world_size)
         if world_size > 2 and not full_nvlink:
             logger.warning(
                 "Custom allreduce is disabled because it's not supported on"
@@ -232,20 +217,14 @@
         # meta data composes of two parts: meta data for synchronization
         # (256 bytes) and a temporary buffer for storing intermediate
         # allreduce results.
-<<<<<<< HEAD
         if is_hip():
             # meta data buffers need to be "uncached" for signal on MI200
-            self.meta = custom_ar.allocate_meta_buffer(custom_ar.meta_size() +
+            self.meta = ops.allocate_meta_buffer(ops.meta_size() +
                                                        max_size)
         else:
-            self.meta = torch.zeros(custom_ar.meta_size() + max_size,
+            self.meta = torch.zeros(ops.meta_size() + max_size,
                                     dtype=torch.uint8,
                                     device=self.device)
-=======
-        self.meta = torch.zeros(ops.meta_size() + max_size,
-                                dtype=torch.uint8,
-                                device=self.device)
->>>>>>> b98cc28f
         # This is a pre-registered IPC buffer. In eager mode, input tensors
         # are first copied into this buffer before allreduce is performed
         self.buffer = torch.empty(max_size,
@@ -265,7 +244,7 @@
         if is_hip():
             # _share_cuda_() doesn't accept meta buffer not allocated from
             # PyTorch cache allocator, use direct HIP call to get IPC handle
-            handle = custom_ar.get_meta_buffer_ipc_handle(self.meta)
+            handle = ops.get_meta_buffer_ipc_handle(self.meta)
             shard_data = (
                 bytes(handle),  # ipc handle to base ptr
                 0,  # offset of base ptr
