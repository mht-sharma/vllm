import contextlib
import enum
import json
from pathlib import Path
from typing import Any, Dict, Optional, Type, Union

import huggingface_hub
from huggingface_hub import (file_exists, hf_hub_download,
                             try_to_load_from_cache)
from transformers import GenerationConfig, PretrainedConfig
from transformers.models.auto.image_processing_auto import (
    get_image_processor_config)
from transformers.models.auto.modeling_auto import (
    MODEL_FOR_CAUSAL_LM_MAPPING_NAMES)
from transformers.utils import CONFIG_NAME as HF_CONFIG_NAME

from vllm.envs import VLLM_USE_MODELSCOPE
from vllm.logger import init_logger
# yapf conflicts with isort for this block
# yapf: disable
from vllm.transformers_utils.configs import (ChatGLMConfig, DbrxConfig,
                                             EAGLEConfig, ExaoneConfig,
<<<<<<< HEAD
                                             GraniteConfig, Grok1Config,
                                             InternVLChatConfig, JAISConfig,
                                             MedusaConfig, MLPSpeculatorConfig,
                                             MPTConfig, NemotronConfig,
=======
                                             InternVLChatConfig, JAISConfig,
                                             MedusaConfig, MllamaConfig,
                                             MLPSpeculatorConfig, MPTConfig,
                                             NemotronConfig, Qwen2VLConfig,
>>>>>>> 4bb98f21
                                             RWConfig, SolarConfig,
                                             UltravoxConfig)
# yapf: enable
from vllm.transformers_utils.utils import check_gguf_file

if VLLM_USE_MODELSCOPE:
    from modelscope import AutoConfig
else:
    from transformers import AutoConfig

MISTRAL_CONFIG_NAME = "params.json"

logger = init_logger(__name__)

_CONFIG_REGISTRY_OVERRIDE_HF: Dict[str, Type[PretrainedConfig]] = {
    "mllama": MllamaConfig
}

_CONFIG_REGISTRY: Dict[str, Type[PretrainedConfig]] = {
    "chatglm": ChatGLMConfig,
    "dbrx": DbrxConfig,
    "mpt": MPTConfig,
    "RefinedWeb": RWConfig,  # For tiiuae/falcon-40b(-instruct)
    "RefinedWebModel": RWConfig,  # For tiiuae/falcon-7b(-instruct)
    "jais": JAISConfig,
    "mlp_speculator": MLPSpeculatorConfig,
    "medusa": MedusaConfig,
    "eagle": EAGLEConfig,
    "exaone": ExaoneConfig,
    "internvl_chat": InternVLChatConfig,
    "nemotron": NemotronConfig,
    "solar": SolarConfig,
    "ultravox": UltravoxConfig,
<<<<<<< HEAD
    # Granite can be removed from here once we have upgraded to
    # transformers 4.45+
    "granite": GraniteConfig,
    "grok-1": Grok1Config,
=======
    "qwen2_vl": Qwen2VLConfig,
    **_CONFIG_REGISTRY_OVERRIDE_HF
>>>>>>> 4bb98f21
}

for name, cls in _CONFIG_REGISTRY.items():
    with contextlib.suppress(ValueError):
        if name in _CONFIG_REGISTRY_OVERRIDE_HF:
            AutoConfig.register(name, cls, exist_ok=True)
        else:
            AutoConfig.register(name, cls)


class ConfigFormat(str, enum.Enum):
    AUTO = "auto"
    HF = "hf"
    MISTRAL = "mistral"


def file_or_path_exists(model: Union[str, Path], config_name, revision,
                        token) -> bool:
    if Path(model).exists():
        return (Path(model) / config_name).is_file()

    # Offline mode support: Check if config file is cached already
    cached_filepath = try_to_load_from_cache(repo_id=model,
                                             filename=config_name,
                                             revision=revision)
    if isinstance(cached_filepath, str):
        # The config file exists in cache- we can continue trying to load
        return True

    # NB: file_exists will only check for the existence of the config file on
    # hf_hub. This will fail in offline mode.
    try:
        return file_exists(model, config_name, revision=revision, token=token)
    except huggingface_hub.errors.OfflineModeIsEnabled:
        # Don't raise in offline mode, all we know is that we don't have this
        # file cached.
        return False


def get_config(
    model: Union[str, Path],
    trust_remote_code: bool,
    revision: Optional[str] = None,
    code_revision: Optional[str] = None,
    rope_scaling: Optional[dict] = None,
    rope_theta: Optional[float] = None,
    config_format: ConfigFormat = ConfigFormat.AUTO,
    **kwargs,
) -> PretrainedConfig:
    # Separate model folder from file path for GGUF models

    is_gguf = check_gguf_file(model)
    if is_gguf:
        kwargs["gguf_file"] = Path(model).name
        model = Path(model).parent

    if config_format == ConfigFormat.AUTO:
        if is_gguf or file_or_path_exists(model,
                                          HF_CONFIG_NAME,
                                          revision=revision,
                                          token=kwargs.get("token")):
            config_format = ConfigFormat.HF
        elif file_or_path_exists(model,
                                 MISTRAL_CONFIG_NAME,
                                 revision=revision,
                                 token=kwargs.get("token")):
            config_format = ConfigFormat.MISTRAL
        else:
            # If we're in offline mode and found no valid config format, then
            # raise an offline mode error to indicate to the user that they
            # don't have files cached and may need to go online.
            # This is conveniently triggered by calling file_exists().
            file_exists(model,
                        HF_CONFIG_NAME,
                        revision=revision,
                        token=kwargs.get("token"))

            raise ValueError(f"No supported config format found in {model}")

    if config_format == ConfigFormat.HF:
        config_dict, _ = PretrainedConfig.get_config_dict(
            model, revision=revision, code_revision=code_revision, **kwargs)

        # Use custom model class if it's in our registry
        model_type = config_dict.get("model_type")
        if model_type in _CONFIG_REGISTRY:
            config_class = _CONFIG_REGISTRY[model_type]
            config = config_class.from_pretrained(model,
                                                  revision=revision,
                                                  code_revision=code_revision)
        else:
            try:
                config = AutoConfig.from_pretrained(
                    model,
                    trust_remote_code=trust_remote_code,
                    revision=revision,
                    code_revision=code_revision,
                    **kwargs,
                )
            except ValueError as e:
                if (not trust_remote_code
                        and "requires you to execute the configuration file"
                        in str(e)):
                    err_msg = (
                        "Failed to load the model config. If the model "
                        "is a custom model not yet available in the "
                        "HuggingFace transformers library, consider setting "
                        "`trust_remote_code=True` in LLM or using the "
                        "`--trust-remote-code` flag in the CLI.")
                    raise RuntimeError(err_msg) from e
                else:
                    raise e
            if config.model_type in _CONFIG_REGISTRY:
                config_class = _CONFIG_REGISTRY[config.model_type]
                config = config_class.from_pretrained(
                    model, revision=revision, code_revision=code_revision)

    elif config_format == ConfigFormat.MISTRAL:
        config = load_params_config(model, revision)
    else:
        raise ValueError(f"Unsupported config format: {config_format}")

    # Special architecture mapping check for GGUF models
    if is_gguf:
        if config.model_type not in MODEL_FOR_CAUSAL_LM_MAPPING_NAMES:
            raise RuntimeError(
                f"Can't get gguf config for {config.model_type}.")
        model_type = MODEL_FOR_CAUSAL_LM_MAPPING_NAMES[config.model_type]
        config.update({"architectures": [model_type]})

    for key, value in [
        ("rope_scaling", rope_scaling),
        ("rope_theta", rope_theta),
    ]:
        if value is not None:
            logger.info(
                "Updating %s from %r to %r",
                key,
                getattr(config, key, None),
                value,
            )
            config.update({key: value})

    return config


def load_params_config(model, revision) -> PretrainedConfig:
    # This function loads a params.json config which
    # should be used when loading models in mistral format

    config_file_name = "params.json"

    config_path = Path(model) / config_file_name

    if not config_path.is_file():
        config_path = Path(
            hf_hub_download(model, config_file_name, revision=revision))

    with open(config_path, "r") as file:
        config_dict = json.load(file)

    config_mapping = {
        "dim": "hidden_size",
        "norm_eps": "rms_norm_eps",
        "n_kv_heads": "num_key_value_heads",
        "n_layers": "num_hidden_layers",
        "n_heads": "num_attention_heads",
        "hidden_dim": "intermediate_size",
    }

    def recurse_elems(elem: Any):
        if isinstance(elem, dict):
            config_dict = {}
            for key, value in elem.items():
                key = config_mapping.get(key, key)
                config_dict[key] = recurse_elems(value)
            return PretrainedConfig(**config_dict)
        else:
            return elem

    config_dict["model_type"] = config_dict.get("model_type", "transformer")
    config_dict["hidden_act"] = config_dict.get("activation", "silu")
    config_dict["tie_word_embeddings"] = config_dict.get(
        "tie_embeddings", False)
    config_dict["max_seq_len"] = config_dict.get("max_seq_len", 128_000)
    config_dict["max_position_embeddings"] = config_dict.get(
        "max_position_embeddings", 128_000)

    if config_dict.get("moe") is not None:
        config_dict["architectures"] = ["MixtralForCausalLM"]
    else:
        config_dict["architectures"] = ["MistralForCausalLM"]

    if config_dict.get("vision_encoder") is not None:
        multimodal_config = config_dict.pop("vision_encoder")

        config_dict = {
            "text_config": config_dict,
            "vision_config": multimodal_config
        }
        config_dict["architectures"] = ["PixtralForConditionalGeneration"]
        config_dict["model_type"] = "pixtral"

    config = recurse_elems(config_dict)
    return config


def get_hf_image_processor_config(
    model: Union[str, Path],
    revision: Optional[str] = None,
    **kwargs,
) -> Dict[str, Any]:
    # ModelScope does not provide an interface for image_processor
    if VLLM_USE_MODELSCOPE:
        return dict()
    # Separate model folder from file path for GGUF models
    if check_gguf_file(model):
        model = Path(model).parent
    return get_image_processor_config(model, revision=revision, **kwargs)


def get_hf_text_config(config: PretrainedConfig):
    """Get the "sub" config relevant to llm for multi modal models.
    No op for pure text models.
    """
    if hasattr(config, "text_config"):
        # The code operates under the assumption that text_config should have
        # `num_attention_heads` (among others). Assert here to fail early
        # if transformers config doesn't align with this assumption.
        assert hasattr(config.text_config, "num_attention_heads")
        return config.text_config
    else:
        return config


def try_get_generation_config(
    model: str,
    trust_remote_code: bool,
    revision: Optional[str] = None,
) -> Optional[GenerationConfig]:
    try:
        return GenerationConfig.from_pretrained(
            model,
            revision=revision,
        )
    except OSError:  # Not found
        try:
            config = get_config(
                model,
                trust_remote_code=trust_remote_code,
                revision=revision,
            )
            return GenerationConfig.from_model_config(config)
        except OSError:  # Not found
            return None<|MERGE_RESOLUTION|>--- conflicted
+++ resolved
@@ -20,19 +20,12 @@
 # yapf: disable
 from vllm.transformers_utils.configs import (ChatGLMConfig, DbrxConfig,
                                              EAGLEConfig, ExaoneConfig,
-<<<<<<< HEAD
-                                             GraniteConfig, Grok1Config,
-                                             InternVLChatConfig, JAISConfig,
-                                             MedusaConfig, MLPSpeculatorConfig,
+                                             Grok1Config, InternVLChatConfig,
+                                             JAISConfig, MedusaConfig,
+                                             MllamaConfig, MLPSpeculatorConfig,
                                              MPTConfig, NemotronConfig,
-=======
-                                             InternVLChatConfig, JAISConfig,
-                                             MedusaConfig, MllamaConfig,
-                                             MLPSpeculatorConfig, MPTConfig,
-                                             NemotronConfig, Qwen2VLConfig,
->>>>>>> 4bb98f21
-                                             RWConfig, SolarConfig,
-                                             UltravoxConfig)
+                                             Qwen2VLConfig, RWConfig,
+                                             SolarConfig, UltravoxConfig)
 # yapf: enable
 from vllm.transformers_utils.utils import check_gguf_file
 
@@ -64,15 +57,9 @@
     "nemotron": NemotronConfig,
     "solar": SolarConfig,
     "ultravox": UltravoxConfig,
-<<<<<<< HEAD
-    # Granite can be removed from here once we have upgraded to
-    # transformers 4.45+
-    "granite": GraniteConfig,
+    "qwen2_vl": Qwen2VLConfig,
     "grok-1": Grok1Config,
-=======
-    "qwen2_vl": Qwen2VLConfig,
     **_CONFIG_REGISTRY_OVERRIDE_HF
->>>>>>> 4bb98f21
 }
 
 for name, cls in _CONFIG_REGISTRY.items():
