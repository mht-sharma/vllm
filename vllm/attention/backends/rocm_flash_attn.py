--- conflicted
+++ resolved
@@ -176,39 +176,6 @@
         return self._cached_decode_metadata
 
 
-<<<<<<< HEAD
-def _make_alibi_bias(
-    alibi_slopes: torch.Tensor,
-    dtype: torch.dtype,
-    seq_lens: List[int],
-) -> List[torch.Tensor]:
-    attn_biases = []
-    for seq_len in seq_lens:
-        bias = torch.arange(seq_len, dtype=dtype)
-        # NOTE(zhuohan): HF uses
-        #     `bias = bias[None, :].repeat(seq_len, 1)`
-        # here. We find that both biases give the same results, but
-        # the bias below more accurately follows the original ALiBi
-        # paper.
-        bias = bias[None, :] - bias[:, None]
-
-        num_heads = alibi_slopes.shape[0]
-        bias = bias[None, :].repeat((num_heads, 1, 1)).to(alibi_slopes.device)
-        bias.mul_(alibi_slopes[:, None, None])
-        inf_mask = torch.empty(
-            (1, seq_len, seq_len),
-            dtype=bias.dtype).fill_(-torch.inf).triu_(diagonal=1).to(
-                alibi_slopes.device)
-        attn_biases.append((bias + inf_mask).to(dtype))
-
-    return attn_biases
-
-
-def _make_alibi_bias_v2(alibi_slopes: torch.Tensor,
-                        dtype: torch.dtype,
-                        seq_lens: Optional[List[int]],
-                        make_attn_mask: bool = True) -> List[torch.Tensor]:
-=======
 class ROCmFlashAttentionMetadataBuilder(
         CommonMetadataBuilder[ROCmFlashAttentionMetadata]):
 
@@ -219,7 +186,6 @@
                      dtype: torch.dtype,
                      seq_lens: Optional[List[int]],
                      make_attn_mask: bool = True) -> List[torch.Tensor]:
->>>>>>> b98cc28f
     attn_biases = []
     if seq_lens:
         for seq_len in seq_lens:
@@ -340,13 +306,8 @@
                     self.use_naive_attn = True
 
             if self.use_naive_attn:
-<<<<<<< HEAD
-                self.attn_func = _naive_attention
-                logger.debug("Using naive (SDPA) attention in ROCmBackend")
-=======
                 self.attn_func = _sdpa_attention
                 logger.debug("Using naive attention in ROCmBackend")
->>>>>>> b98cc28f
 
     def repeat_kv(self, x: torch.Tensor, n_rep: int) -> torch.Tensor:
         """torch.repeat_interleave(x, dim=1, repeats=n_rep)"""
@@ -431,17 +392,10 @@
                 # triton attention
                 # When block_tables are not filled, it means q and k are the
                 # prompt, and they have the same length.
-<<<<<<< HEAD
-                att_masks = None
-                if self.use_triton_flash_attn:
-                    if self.alibi_slopes is not None:
-                        att_masks = _make_alibi_bias_v2(
-=======
                 attn_masks = None
                 if self.use_triton_flash_attn:
                     if self.alibi_slopes is not None:
                         attn_masks = _make_alibi_bias(
->>>>>>> b98cc28f
                             self.alibi_slopes,
                             query.dtype,
                             attn_metadata.seq_lens,
@@ -457,29 +411,14 @@
                         prefill_meta.max_prefill_seq_len,
                         True,
                         self.scale,
-<<<<<<< HEAD
-                        att_masks[0][None] if att_masks is not None else None,
-=======
                         attn_masks[0][None]
                         if attn_masks is not None else None,
->>>>>>> b98cc28f
                     )
                 elif self.use_naive_attn:
-                    if self.alibi_slopes is not None:
-                        att_masks = _make_alibi_bias_v2(
-                            self.alibi_slopes,
-                            query.dtype,
-                            attn_metadata.seq_lens,
-                            make_attn_mask=True)  # type: ignore
                     if self.num_kv_heads != self.num_heads:
                         # Interleave for MQA workaround.
                         key = self.repeat_kv(key, self.num_queries_per_kv)
                         value = self.repeat_kv(value, self.num_queries_per_kv)
-<<<<<<< HEAD
-                    out = self.attn_func(query, key, value,
-                                         prefill_meta.seq_lens, self.scale,
-                                         att_masks)
-=======
                     if self.alibi_slopes is not None:
                         attn_masks = _make_alibi_bias(
                             self.alibi_slopes,
@@ -501,7 +440,6 @@
                         self.scale,
                         attn_masks,
                     )
->>>>>>> b98cc28f
                 else:
                     out = self.attn_func(
                         q=query,
@@ -570,51 +508,9 @@
     num_heads: int,
     head_size: int,
     scale: float,
-<<<<<<< HEAD
-    attn_masks: Optional[List[torch.Tensor]],
-=======
     attn_masks: Optional[List[torch.Tensor]] = None,
->>>>>>> b98cc28f
 ) -> torch.Tensor:
     start = 0
-<<<<<<< HEAD
-    for i, seq_len in enumerate(seq_lens):
-        end = start + seq_len
-        out = _naive_masked_attention(
-            query[start:end],
-            key[start:end],
-            value[start:end],
-            scale,
-            attn_masks[i] if attn_masks else None,
-        )
-        # TODO(woosuk): Unnecessary copy. Optimize.
-        output[start:end].copy_(out)
-        start += seq_len
-
-    return output
-
-
-def _naive_masked_attention(
-    query: torch.Tensor,
-    key: torch.Tensor,
-    value: torch.Tensor,
-    scale: float,
-    attn_mask: Optional[torch.Tensor],
-) -> torch.Tensor:
-    seq_len, head_size, head_dim = query.shape
-    if attn_mask is None:
-        attn_mask = torch.triu(torch.ones(seq_len,
-                                          seq_len,
-                                          dtype=query.dtype,
-                                          device=query.device),
-                               diagonal=1)
-        attn_mask = attn_mask * torch.finfo(query.dtype).min
-    attn_weights = scale * torch.einsum("qhd,khd->hqk", query, key).float()
-    attn_weights = attn_weights + attn_mask.float()
-    attn_weights = torch.softmax(attn_weights, dim=-1).to(value.dtype)
-    out = torch.einsum("hqk,khd->qhd", attn_weights, value)
-    return out
-=======
     output = torch.empty((num_tokens, num_heads, head_size),
                          dtype=query.dtype,
                          device=query.device)
@@ -635,5 +531,4 @@
             output[start:end, :, :] = sub_out
             start = end
 
-    return output
->>>>>>> b98cc28f
+    return output