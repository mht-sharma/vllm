--- conflicted
+++ resolved
@@ -1,8 +1,4 @@
-<<<<<<< HEAD
-import os
-=======
 import enum
->>>>>>> c2e00af5
 from functools import lru_cache
 from typing import Type
 
@@ -23,28 +19,14 @@
 
 
 @lru_cache(maxsize=None)
-<<<<<<< HEAD
-def get_attn_backend(dtype: torch.dtype) -> AttentionBackend:
-    if _which_attn_to_use(dtype) == "FlashAttention":
-=======
 def get_attn_backend(dtype: torch.dtype) -> Type[AttentionBackend]:
     backend = _which_attn_to_use(dtype)
     if backend == _Backend.FLASH_ATTN:
->>>>>>> c2e00af5
         logger.info("Using FlashAttention backend.")
         from vllm.attention.backends.flash_attn import (  # noqa: F401
             FlashAttentionBackend)
         return FlashAttentionBackend
-<<<<<<< HEAD
-    elif _which_attn_to_use(dtype) == "FlashAttentionTriton":
-        logger.info("Using FlashAttentionTriton backend.")
-        from vllm.attention.backends.flash_attn_triton import (  # noqa: F401
-            FlashAttentionTritonBackend)
-        return FlashAttentionTritonBackend
-    else:
-=======
     elif backend == _Backend.XFORMERS:
->>>>>>> c2e00af5
         logger.info("Using XFormers backend.")
         from vllm.attention.backends.xformers import (  # noqa: F401
             XFormersBackend)
@@ -62,32 +44,6 @@
         raise ValueError("Invalid attention backend.")
 
 
-<<<<<<< HEAD
-def _which_attn_to_use(dtype: torch.dtype) -> str:
-    """Returns which flash attention backend to use.
-
-    Returns:
-        str: XFormers, FlashAttention, or FlashAttentionTriton
-    """
-
-    # NOTE: Allow for switching between Triton and FA
-    #       Defaulting to triton FA for AMD cards.
-    use_flash_attn_triton = (os.environ.get("VLLM_USE_FLASH_ATTN_TRITON",
-                                            "True").lower()
-                             in ("true", "1")) and is_hip()
-
-    if not is_hip() and torch.cuda.get_device_capability()[0] < 8:
-        # Volta and Turing NVIDIA GPUs.
-        logger.info("Cannot use FlashAttention backend for Volta and Turing "
-                    "GPUs.")
-        return "XFormers"
-
-    if is_hip() and torch.cuda.get_device_capability()[0] != 9:
-        # not Instinct series GPUs.
-        logger.info("flash_atten is not supported on NAVI GPUs. "
-                    "Using xformers backend.")
-        return "XFormers"
-=======
 def _which_attn_to_use(dtype: torch.dtype) -> _Backend:
     """Returns which flash attention backend to use."""
     if is_cpu():
@@ -106,23 +62,10 @@
         logger.info("Cannot use FlashAttention backend for Volta and Turing "
                     "GPUs.")
         return _Backend.XFORMERS
->>>>>>> c2e00af5
 
     if dtype not in (torch.float16, torch.bfloat16):
         logger.info("Cannot use FlashAttention backend for dtype other than "
                     "torch.float16 or torch.bfloat16.")
-<<<<<<< HEAD
-        return "XFormers"
-
-    if not use_flash_attn_triton:
-        # Only test for flash_attn if we are using it.
-        try:
-            import flash_attn  # noqa: F401
-        except ImportError:
-            return "XFormers"
-
-    return "FlashAttentionTriton" if use_flash_attn_triton else "FlashAttention"
-=======
         return _Backend.XFORMERS
 
     try:
@@ -132,5 +75,4 @@
             "Cannot use FlashAttention backend because the flash_attn package "
             "is not found. Please install it for better performance.")
         return _Backend.XFORMERS
-    return _Backend.FLASH_ATTN
->>>>>>> c2e00af5
+    return _Backend.FLASH_ATTN