"""A GPU worker class."""
import gc
import os
from typing import Any, Dict, List, Optional, Set, Tuple, Union

import torch
import torch.distributed

from vllm.config import (CacheConfig, DeviceConfig, LoadConfig, LoRAConfig,
                         ModelConfig, ParallelConfig, SchedulerConfig,
                         SpeculativeConfig, VisionLanguageConfig)
from vllm.distributed import (broadcast_tensor_dict,
                              ensure_model_parallel_initialized,
                              init_distributed_environment,
                              set_custom_all_reduce)
from vllm.lora.request import LoRARequest
from vllm.model_executor import set_random_seed
<<<<<<< HEAD
from vllm.model_executor.parallel_utils import pynccl_utils
from vllm.model_executor.parallel_utils.communication_op import (
    broadcast_tensor_dict)
from vllm.model_executor.parallel_utils.custom_all_reduce import init_custom_ar
from vllm.model_executor.parallel_utils.parallel_state import (
    ensure_model_parallel_initialized, init_distributed_environment)
from vllm.sequence import SamplerOutput, SequenceGroupMetadata
from vllm.utils import is_hip
=======
from vllm.sequence import ExecuteModelRequest, PoolerOutput, SamplerOutput
>>>>>>> a360ff80
from vllm.worker.cache_engine import CacheEngine
from vllm.worker.embedding_model_runner import EmbeddingModelRunner
from vllm.worker.model_runner import ModelRunner
from vllm.worker.worker_base import WorkerBase


class Worker(WorkerBase):
    """A worker class that executes (a partition of) the model on a GPU.

    Each worker is associated with a single GPU. The worker is responsible for
    maintaining the KV cache and executing the model on the GPU. In case of
    distributed inference, each worker is assigned a partition of the model.
    """

    def __init__(
        self,
        model_config: ModelConfig,
        parallel_config: ParallelConfig,
        scheduler_config: SchedulerConfig,
        device_config: DeviceConfig,
        cache_config: CacheConfig,
        load_config: LoadConfig,
        local_rank: int,
        rank: int,
        distributed_init_method: str,
        lora_config: Optional[LoRAConfig] = None,
        vision_language_config: Optional[VisionLanguageConfig] = None,
        speculative_config: Optional[SpeculativeConfig] = None,
        is_driver_worker: bool = False,
    ) -> None:
        self.model_config = model_config
        self.parallel_config = parallel_config
        self.scheduler_config = scheduler_config
        self.device_config = device_config
        self.cache_config = cache_config
        self.local_rank = local_rank
        self.rank = rank
        self.distributed_init_method = distributed_init_method
        self.lora_config = lora_config
        self.load_config = load_config
        self.is_driver_worker = is_driver_worker
        if self.is_driver_worker:
            assert self.rank == 0, "The driver worker must have rank 0."

        if self.model_config.trust_remote_code:
            # note: lazy import to avoid importing torch before initializing
            from vllm.utils import init_cached_hf_modules
            init_cached_hf_modules()
        self.vision_language_config = vision_language_config
        if self.vision_language_config:
            assert not self.lora_config, (
                "To be tested: vision language model with LoRA settings.")

        ModelRunnerClass = (EmbeddingModelRunner if
                            self.model_config.embedding_mode else ModelRunner)
        self.model_runner = ModelRunnerClass(
            model_config,
            parallel_config,
            scheduler_config,
            device_config,
            cache_config,
            load_config=load_config,
            lora_config=self.lora_config,
            kv_cache_dtype=self.cache_config.cache_dtype,
            is_driver_worker=is_driver_worker,
            vision_language_config=vision_language_config,
        )
        # Uninitialized cache engine. Will be initialized by
        # initialize_cache.
        self.cache_engine: CacheEngine
        # Initialize gpu_cache as embedding models don't initialize kv_caches
        self.gpu_cache: Optional[List[torch.tensor]] = None

    def init_device(self) -> None:
        if self.device_config.device.type == "cuda":
            # torch.distributed.all_reduce does not free the input tensor until
            # the synchronization point. This causes the memory usage to grow
            # as the number of all_reduce calls increases. This env var disables
            # this behavior.
            # Related issue:
            # https://discuss.pytorch.org/t/cuda-allocation-lifetime-for-inputs-to-distributed-all-reduce/191573
            os.environ["TORCH_NCCL_AVOID_RECORD_STREAMS"] = "1"

            # This env var set by Ray causes exceptions with graph building.
            os.environ.pop("NCCL_ASYNC_ERROR_HANDLING", None)
            self.device = torch.device(f"cuda:{self.local_rank}")
            torch.cuda.set_device(self.device)

            _check_if_gpu_supports_dtype(self.model_config.dtype)
            torch.cuda.empty_cache()
            self.init_gpu_memory = torch.cuda.mem_get_info()[0]
        else:
            raise RuntimeError(
                f"Not support device type: {self.device_config.device}")
        # Initialize the distributed environment.
        init_worker_distributed_environment(self.parallel_config, self.rank,
                                            self.distributed_init_method,
                                            self.local_rank)
        # Set random seed.
        set_random_seed(self.model_config.seed)

    def load_model(self):
        self.model_runner.load_model()

    def save_sharded_state(
        self,
        path: str,
        pattern: Optional[str] = None,
        max_size: Optional[int] = None,
    ) -> None:
        self.model_runner.save_sharded_state(
            path,
            pattern=pattern,
            max_size=max_size,
        )

    @torch.inference_mode()
    def determine_num_available_blocks(self) -> Tuple[int, int]:
        """Profiles the peak memory usage of the model to determine how many
        KV blocks may be allocated without OOMs.

        The engine will first conduct a profiling of the existing memory usage.
        Then, it calculate the maximum possible number of GPU and CPU blocks
        that can be allocated with the remaining free memory.

        .. tip::
            You may limit the usage of GPU memory
            by adjusting the `gpu_memory_utilization` parameter.
        """
        # Profile the memory usage of the model and get the maximum number of
        # cache blocks that can be allocated with the remaining free memory.
        torch.cuda.empty_cache()

        # Execute a forward pass with dummy inputs to profile the memory usage
        # of the model.
        self.model_runner.profile_run()

        # Calculate the number of blocks that can be allocated with the
        # profiled peak memory.
        torch.cuda.synchronize()
        free_gpu_memory, total_gpu_memory = torch.cuda.mem_get_info()
        # NOTE(woosuk): Here we assume that the other processes using the same
        # GPU did not change their memory usage during the profiling.
        peak_memory = self.init_gpu_memory - free_gpu_memory
        assert peak_memory > 0, (
            "Error in memory profiling. This happens when the GPU memory was "
            "not properly cleaned up before initializing the vLLM instance.")

        cache_block_size = self.get_cache_block_size_bytes()
        num_gpu_blocks = int(
            (total_gpu_memory * self.cache_config.gpu_memory_utilization -
             peak_memory) // cache_block_size)
        num_cpu_blocks = int(self.cache_config.swap_space_bytes //
                             cache_block_size)
        num_gpu_blocks = max(num_gpu_blocks, 0)
        num_cpu_blocks = max(num_cpu_blocks, 0)
        if self.model_runner.lora_manager:
            self.model_runner.remove_all_loras()
        gc.collect()
        torch.cuda.empty_cache()
        return num_gpu_blocks, num_cpu_blocks

    def initialize_cache(self, num_gpu_blocks: int,
                         num_cpu_blocks: int) -> None:
        """Allocate GPU and CPU KV cache with the specified number of blocks.

        This also warms up the model, which may record CUDA graphs.
        """
        raise_if_cache_size_invalid(num_gpu_blocks,
                                    self.cache_config.block_size,
                                    self.model_config.max_model_len)

        self.cache_config.num_gpu_blocks = num_gpu_blocks
        self.cache_config.num_cpu_blocks = num_cpu_blocks

        self._init_cache_engine()
        self._warm_up_model()

    def _init_cache_engine(self):
        assert self.cache_config.num_gpu_blocks is not None
        self.cache_engine = CacheEngine(self.cache_config, self.model_config,
                                        self.parallel_config)
        self.gpu_cache = self.cache_engine.gpu_cache

    def _warm_up_model(self) -> None:
        if not self.model_config.enforce_eager:
            self.model_runner.capture_model(self.gpu_cache)
        # Reset the seed to ensure that the random state is not affected by
        # the model initialization and profiling.
        set_random_seed(self.model_config.seed)

    def cache_swap(
        self,
        blocks_to_swap_in: torch.Tensor,
        blocks_to_swap_out: torch.Tensor,
        blocks_to_copy: torch.Tensor,
    ) -> None:
        # Issue cache operations.
        if blocks_to_swap_in.numel() > 0:
            self.cache_engine.swap_in(blocks_to_swap_in)
        if blocks_to_swap_out.numel() > 0:
            self.cache_engine.swap_out(blocks_to_swap_out)
        if blocks_to_copy.numel() > 0:
            self.cache_engine.copy(blocks_to_copy)

    @torch.inference_mode()
    def execute_model(
        self,
        execute_model_req: Optional[ExecuteModelRequest] = None
    ) -> List[Union[SamplerOutput, PoolerOutput]]:
        if not self.is_driver_worker:
            self._execute_model_non_driver()
            return []

        if execute_model_req is None:
            # This signals that there's no more requests to process for now.
            # All workers are running infinite loop with broadcast_tensor_dict,
            # and it stops the loop when the driver broadcasts an empty input.
            # Send an empty input to notify all other workers to stop their
            # execution loop.
            broadcast_tensor_dict({}, src=0)
            return []

        seq_group_metadata_list = execute_model_req.seq_group_metadata_list
        num_seq_groups = len(seq_group_metadata_list)
        # `blocks_to_swap_in` and `blocks_to_swap_out` are cpu tensors.
        # they contain parameters to launch cudamemcpyasync.
        blocks_to_swap_in = torch.tensor(execute_model_req.blocks_to_swap_in,
                                         device="cpu",
                                         dtype=torch.int64).view(-1, 2)
        blocks_to_swap_out = torch.tensor(execute_model_req.blocks_to_swap_out,
                                          device="cpu",
                                          dtype=torch.int64).view(-1, 2)
        # `blocks_to_copy` is a gpu tensor. The src and tgt of
        # blocks to copy are in the same device, and `blocks_to_copy`
        # can be used directly within cuda kernels.
        blocks_to_copy = torch.tensor(execute_model_req.blocks_to_copy,
                                      device=self.device,
                                      dtype=torch.int64).view(-1, 2)
        data: Dict[str, Any] = {
            "num_seq_groups": num_seq_groups,
            "blocks_to_swap_in": blocks_to_swap_in,
            "blocks_to_swap_out": blocks_to_swap_out,
            "blocks_to_copy": blocks_to_copy,
        }
        broadcast_tensor_dict(data, src=0)

        self.cache_swap(blocks_to_swap_in, blocks_to_swap_out, blocks_to_copy)

        # If there is no input, we don't need to execute the model.
        if num_seq_groups == 0:
            return []

        output = self.model_runner.execute_model(seq_group_metadata_list,
                                                 self.gpu_cache)

        # Worker only supports single-step execution. Wrap the output in a list
        # to conform to interface.
        return [output]

    @torch.inference_mode()
    def start_worker_execution_loop(self) -> None:
        """Execute model loop in parallel worker.

        You can stop the loop by executing a driver worker with an empty output.
        See `stop_remote_worker_execution_loop` for more details.
        """
        while self._execute_model_non_driver():
            pass

    def _execute_model_non_driver(self) -> bool:
        """Execute model in parallel worker.

        Returns True iff there are remaining sequences to process.
        """
        assert not self.is_driver_worker
        data = broadcast_tensor_dict(src=0)
        if not data:
            return False

        num_seq_groups = data.get("num_seq_groups", 0)
        blocks_to_swap_in = data.get("blocks_to_swap_in")
        blocks_to_swap_out = data.get("blocks_to_swap_out")
        blocks_to_copy = data.get("blocks_to_copy")
        self.cache_swap(blocks_to_swap_in, blocks_to_swap_out, blocks_to_copy)

        # If there is no input, we don't need to execute the model.
        if num_seq_groups == 0:
            return False

        self.model_runner.execute_model(None, self.gpu_cache)
        return True

    def add_lora(self, lora_request: LoRARequest) -> bool:
        return self.model_runner.add_lora(lora_request)

    def remove_lora(self, lora_id: int) -> bool:
        return self.model_runner.remove_lora(lora_id)

    def list_loras(self) -> Set[int]:
        return self.model_runner.list_loras()

    @property
    def max_model_len(self) -> int:
        return self.model_config.max_model_len

    @property
    def vocab_size(self) -> int:
        return self.model_runner.vocab_size

    def get_cache_block_size_bytes(self) -> int:
        """Get the size of the KV cache block size in bytes.
        """
        return CacheEngine.get_cache_block_size(self.cache_config,
                                                self.model_config,
                                                self.parallel_config)


def init_worker_distributed_environment(
    parallel_config: ParallelConfig,
    rank: int,
    distributed_init_method: Optional[str] = None,
    local_rank: int = -1,
) -> None:
    """Initialize the distributed environment."""
<<<<<<< HEAD
    if not parallel_config.worker_use_torchrun:
        init_distributed_environment(parallel_config.world_size, rank,
                                     distributed_init_method, local_rank)
    else:
        init_distributed_environment(parallel_config.world_size, -1, "env://",
                                     local_rank)

    if pynccl_utils.is_initialized():
        pynccl_world_size = pynccl_utils.get_world_size()
        if pynccl_world_size != parallel_config.world_size:
            raise RuntimeError(
                "pynccl is already initialized but the pynccl world "
                "size does not match parallel_config.world_size "
                f"({pynccl_world_size} vs. {parallel_config.world_size}).")
    elif parallel_config.world_size > 1 and not is_hip():
        # NOTE(woosuk): We don't initialize pynccl process group when world size
        # is 1.
        # NOTE(mattwong): We do not use pynccl on ROCm.
        pynccl_utils.init_process_group(
            world_size=parallel_config.world_size,
            local_rank=local_rank,
            rank=rank,
            init_method=distributed_init_method,
        )

=======
    set_custom_all_reduce(not parallel_config.disable_custom_all_reduce)

    init_distributed_environment(parallel_config.world_size, rank,
                                 distributed_init_method, local_rank)

>>>>>>> a360ff80
    ensure_model_parallel_initialized(parallel_config.tensor_parallel_size,
                                      parallel_config.pipeline_parallel_size)


def _check_if_gpu_supports_dtype(torch_dtype: torch.dtype):
    # Check if the GPU supports the dtype.
    if torch_dtype == torch.bfloat16:
        compute_capability = torch.cuda.get_device_capability()
        if compute_capability[0] < 8:
            gpu_name = torch.cuda.get_device_name()
            raise ValueError(
                "Bfloat16 is only supported on GPUs with compute capability "
                f"of at least 8.0. Your {gpu_name} GPU has compute capability "
                f"{compute_capability[0]}.{compute_capability[1]}. "
                "You can use float16 instead by explicitly setting the"
                "`dtype` flag in CLI, for example: --dtype=half.")


def raise_if_cache_size_invalid(num_gpu_blocks, block_size,
                                max_model_len) -> None:
    if num_gpu_blocks <= 0:
        raise ValueError("No available memory for the cache blocks. "
                         "Try increasing `gpu_memory_utilization` when "
                         "initializing the engine.")
    max_seq_len = block_size * num_gpu_blocks
    if max_model_len > max_seq_len:
        raise ValueError(
            f"The model's max seq len ({max_model_len}) "
            "is larger than the maximum number of tokens that can be "
            f"stored in KV cache ({max_seq_len}). Try increasing "
            "`gpu_memory_utilization` or decreasing `max_model_len` when "
            "initializing the engine.")<|MERGE_RESOLUTION|>--- conflicted
+++ resolved
@@ -15,18 +15,7 @@
                               set_custom_all_reduce)
 from vllm.lora.request import LoRARequest
 from vllm.model_executor import set_random_seed
-<<<<<<< HEAD
-from vllm.model_executor.parallel_utils import pynccl_utils
-from vllm.model_executor.parallel_utils.communication_op import (
-    broadcast_tensor_dict)
-from vllm.model_executor.parallel_utils.custom_all_reduce import init_custom_ar
-from vllm.model_executor.parallel_utils.parallel_state import (
-    ensure_model_parallel_initialized, init_distributed_environment)
-from vllm.sequence import SamplerOutput, SequenceGroupMetadata
-from vllm.utils import is_hip
-=======
 from vllm.sequence import ExecuteModelRequest, PoolerOutput, SamplerOutput
->>>>>>> a360ff80
 from vllm.worker.cache_engine import CacheEngine
 from vllm.worker.embedding_model_runner import EmbeddingModelRunner
 from vllm.worker.model_runner import ModelRunner
@@ -352,39 +341,15 @@
     local_rank: int = -1,
 ) -> None:
     """Initialize the distributed environment."""
-<<<<<<< HEAD
-    if not parallel_config.worker_use_torchrun:
+    set_custom_all_reduce(not parallel_config.disable_custom_all_reduce)
+
+    if parallel_config.distributed_executor_backend != "torchrun":
         init_distributed_environment(parallel_config.world_size, rank,
                                      distributed_init_method, local_rank)
     else:
         init_distributed_environment(parallel_config.world_size, -1, "env://",
                                      local_rank)
 
-    if pynccl_utils.is_initialized():
-        pynccl_world_size = pynccl_utils.get_world_size()
-        if pynccl_world_size != parallel_config.world_size:
-            raise RuntimeError(
-                "pynccl is already initialized but the pynccl world "
-                "size does not match parallel_config.world_size "
-                f"({pynccl_world_size} vs. {parallel_config.world_size}).")
-    elif parallel_config.world_size > 1 and not is_hip():
-        # NOTE(woosuk): We don't initialize pynccl process group when world size
-        # is 1.
-        # NOTE(mattwong): We do not use pynccl on ROCm.
-        pynccl_utils.init_process_group(
-            world_size=parallel_config.world_size,
-            local_rank=local_rank,
-            rank=rank,
-            init_method=distributed_init_method,
-        )
-
-=======
-    set_custom_all_reduce(not parallel_config.disable_custom_all_reduce)
-
-    init_distributed_environment(parallel_config.world_size, rank,
-                                 distributed_init_method, local_rank)
-
->>>>>>> a360ff80
     ensure_model_parallel_initialized(parallel_config.tensor_parallel_size,
                                       parallel_config.pipeline_parallel_size)
 
