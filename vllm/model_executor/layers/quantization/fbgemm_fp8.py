from typing import Any, Dict, List, Optional

import torch
from torch.nn import Module
from torch.nn.parameter import Parameter

from vllm.logger import init_logger
from vllm.model_executor.layers.linear import (LinearBase, LinearMethodBase,
                                               UnquantizedLinearMethod)
from vllm.model_executor.layers.quantization.base_config import (
    QuantizationConfig, QuantizeMethodBase)
from vllm.model_executor.layers.quantization.fp8 import cutlass_fp8_supported
from vllm.model_executor.layers.quantization.utils.marlin_utils_fp8 import (
    apply_fp8_marlin_linear, prepare_fp8_layer_for_marlin)
from vllm.model_executor.layers.quantization.utils.quant_utils import (
    is_layer_skipped)
from vllm.model_executor.layers.quantization.utils.w8a8_utils import (
<<<<<<< HEAD
    apply_fp8_linear, create_per_channel_scale_param,
    normalize_e4m3fn_to_e4m3fnuz)
from vllm.model_executor.utils import set_weight_attrs
=======
    apply_fp8_linear)
from vllm.model_executor.parameter import (ChannelQuantScaleParameter,
                                           ModelWeightParameter)
>>>>>>> 2ee45281
from vllm.platforms import current_platform
from vllm.utils import is_hip

logger = init_logger(__name__)


class FBGEMMFp8Config(QuantizationConfig):
    """Config class for FBGEMM Fp8."""

    def __init__(self, ignore_list: List[str], input_scale_ub: float):
        self.ignore_list = ignore_list if ignore_list else []
        self.input_scale_ub = input_scale_ub

        # For GPUs that lack FP8 hardware support, we can leverage the Marlin
        # kernel for fast weight-only FP8 quantization
        capability = current_platform.get_device_capability()
        capability = capability[0] * 10 + capability[1]
        self.use_marlin = capability < 89

    @classmethod
    def get_name(cls) -> str:
        return "fbgemm_fp8"

    @classmethod
    def get_supported_act_dtypes(cls) -> List[torch.dtype]:
        return [torch.bfloat16, torch.float16]

    @classmethod
    def get_min_capability(cls) -> int:
        return 80

    @classmethod
    def get_config_filenames(cls) -> List[str]:
        return []

    @classmethod
    def from_config(cls, config: Dict[str, Any]) -> "FBGEMMFp8Config":
        ignore_list = cls.get_from_keys(config, ["modules_to_not_convert"])
        input_scale_ub = cls.get_from_keys(config, ["activation_scale_ub"])
        return cls(ignore_list=ignore_list, input_scale_ub=input_scale_ub)

    def get_quant_method(self, layer: torch.nn.Module,
                         prefix: str) -> Optional["QuantizeMethodBase"]:
        if isinstance(layer, LinearBase):
            if is_layer_skipped(prefix, self.ignore_list):
                return UnquantizedLinearMethod()
            return FBGEMMFp8LinearMethod(self)
        return None

    def get_scaled_act_names(self) -> List[str]:
        return []


class FBGEMMFp8LinearMethod(LinearMethodBase):

    def __init__(self, quant_config: FBGEMMFp8Config):
        self.quant_config = quant_config
        self.cutlass_fp8_supported = cutlass_fp8_supported()

    def create_weights(
        self,
        layer: torch.nn.Module,
        input_size_per_partition: int,
        output_partition_sizes: List[int],
        input_size: int,
        output_size: int,
        params_dtype: torch.dtype,
        **extra_weight_attrs,
    ):
        weight_loader = extra_weight_attrs.get("weight_loader")
        del input_size, output_size
        output_size_per_partition = sum(output_partition_sizes)

        layer.logical_widths = output_partition_sizes

        layer.input_size_per_partition = input_size_per_partition
        layer.output_size_per_partition = output_size_per_partition
        layer.orig_dtype = params_dtype

        # WEIGHT
        weight = ModelWeightParameter(data=torch.empty(
            output_size_per_partition,
            input_size_per_partition,
            dtype=torch.float8_e4m3fn),
                                      input_dim=1,
                                      output_dim=0,
                                      weight_loader=weight_loader)
        layer.register_parameter("weight", weight)

        # WEIGHT SCALE
        weight_scale = ChannelQuantScaleParameter(data=torch.empty(
            (sum(output_partition_sizes), 1), dtype=torch.float32),
                                                  output_dim=0,
                                                  weight_loader=weight_loader)
        weight_scale[:] = torch.finfo(torch.float32).min
        layer.register_parameter("weight_scale", weight_scale)

        # INPUT SCALE UPPER BOUND
        input_scale_ub = torch.nn.Parameter(torch.tensor(
            (self.quant_config.input_scale_ub), dtype=torch.float32),
                                            requires_grad=False)
        layer.input_scale_ub = input_scale_ub

    def process_weights_after_loading(self, layer: Module) -> None:
        # required by torch.compile
        layer.weight_scale = Parameter(layer.weight_scale.data,
                                       requires_grad=False)
        layer.weight = Parameter(layer.weight.data, requires_grad=False)

        weight = layer.weight

        if is_hip():
            weight, weight_scale, input_scale = \
                normalize_e4m3fn_to_e4m3fnuz(
                    weight=weight,
                    weight_scale=layer.weight_scale,
                    input_scale=None)
            if input_scale is not None:
                layer.input_scale = Parameter(input_scale, requires_grad=False)
            layer.weight_scale = Parameter(weight_scale, requires_grad=False)

        layer.weight = Parameter(weight.t(), requires_grad=False)
        if self.quant_config.use_marlin:
            prepare_fp8_layer_for_marlin(layer)
            # Activations not quantized for marlin.
            del layer.input_scale_ub

    def apply(self,
              layer: torch.nn.Module,
              x: torch.Tensor,
              bias: Optional[torch.Tensor] = None) -> torch.Tensor:

        if self.quant_config.use_marlin:
            return apply_fp8_marlin_linear(
                input=x,
                weight=layer.weight,
                weight_scale=layer.weight_scale,
                workspace=layer.workspace,
                size_n=layer.output_size_per_partition,
                size_k=layer.input_size_per_partition,
                bias=bias)

        return apply_fp8_linear(
            input=x,
            weight=layer.weight,
            weight_scale=layer.weight_scale,
            input_scale=None,
            input_scale_ub=layer.input_scale_ub,
            bias=bias,
            cutlass_fp8_supported=self.cutlass_fp8_supported,
            use_per_token_if_dynamic=True)<|MERGE_RESOLUTION|>--- conflicted
+++ resolved
@@ -15,15 +15,9 @@
 from vllm.model_executor.layers.quantization.utils.quant_utils import (
     is_layer_skipped)
 from vllm.model_executor.layers.quantization.utils.w8a8_utils import (
-<<<<<<< HEAD
-    apply_fp8_linear, create_per_channel_scale_param,
-    normalize_e4m3fn_to_e4m3fnuz)
-from vllm.model_executor.utils import set_weight_attrs
-=======
-    apply_fp8_linear)
+    apply_fp8_linear, normalize_e4m3fn_to_e4m3fnuz)
 from vllm.model_executor.parameter import (ChannelQuantScaleParameter,
                                            ModelWeightParameter)
->>>>>>> 2ee45281
 from vllm.platforms import current_platform
 from vllm.utils import is_hip
 
