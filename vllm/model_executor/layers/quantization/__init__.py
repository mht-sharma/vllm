from typing import Dict, Type

from vllm.model_executor.layers.quantization.aqlm import AQLMConfig
from vllm.model_executor.layers.quantization.awq import AWQConfig
from vllm.model_executor.layers.quantization.awq_marlin import AWQMarlinConfig
from vllm.model_executor.layers.quantization.base_config import (
    QuantizationConfig)
from vllm.model_executor.layers.quantization.bitsandbytes import (
    BitsAndBytesConfig)
from vllm.model_executor.layers.quantization.compressed_tensors.compressed_tensors import (  # noqa: E501
    CompressedTensorsConfig)
from vllm.model_executor.layers.quantization.deepspeedfp import (
    DeepSpeedFPConfig)
from vllm.model_executor.layers.quantization.experts_int8 import (
    ExpertsInt8Config)
from vllm.model_executor.layers.quantization.fbgemm_fp8 import FBGEMMFp8Config
from vllm.model_executor.layers.quantization.fp8 import Fp8Config
<<<<<<< HEAD
from vllm.model_executor.layers.quantization.fp8_rocm import Fp8RocmConfig
=======
from vllm.model_executor.layers.quantization.gguf import GGUFConfig
>>>>>>> b98cc28f
from vllm.model_executor.layers.quantization.gptq import GPTQConfig
from vllm.model_executor.layers.quantization.gptq_marlin import (
    GPTQMarlinConfig)
from vllm.model_executor.layers.quantization.gptq_marlin_24 import (
    GPTQMarlin24Config)
from vllm.model_executor.layers.quantization.marlin import MarlinConfig
from vllm.model_executor.layers.quantization.qqq import QQQConfig
from vllm.model_executor.layers.quantization.squeezellm import SqueezeLLMConfig
<<<<<<< HEAD
from vllm.utils import is_hip
=======
from vllm.model_executor.layers.quantization.tpu_int8 import Int8TpuConfig
>>>>>>> b98cc28f

QUANTIZATION_METHODS: Dict[str, Type[QuantizationConfig]] = {
    "aqlm": AQLMConfig,
    "awq": AWQConfig,
    "deepspeedfp": DeepSpeedFPConfig,
<<<<<<< HEAD
    "fp8": Fp8Config if not is_hip() else Fp8RocmConfig,  # type: ignore
=======
    "tpu_int8": Int8TpuConfig,
    "fp8": Fp8Config,
    "fbgemm_fp8": FBGEMMFp8Config,
>>>>>>> b98cc28f
    # The order of gptq methods is important for config.py iteration over
    # override_quantization_method(..)
    "marlin": MarlinConfig,
    "gguf": GGUFConfig,
    "gptq_marlin_24": GPTQMarlin24Config,
    "gptq_marlin": GPTQMarlinConfig,
    "awq_marlin": AWQMarlinConfig,
    "gptq": GPTQConfig,
    "squeezellm": SqueezeLLMConfig,
    "compressed-tensors": CompressedTensorsConfig,
    "bitsandbytes": BitsAndBytesConfig,
    "qqq": QQQConfig,
    "experts_int8": ExpertsInt8Config,
}


def get_quantization_config(quantization: str) -> Type[QuantizationConfig]:
    if quantization not in QUANTIZATION_METHODS:
        raise ValueError(f"Invalid quantization method: {quantization}")
    return QUANTIZATION_METHODS[quantization]


__all__ = [
    "QuantizationConfig",
    "get_quantization_config",
    "QUANTIZATION_METHODS",
]<|MERGE_RESOLUTION|>--- conflicted
+++ resolved
@@ -15,11 +15,7 @@
     ExpertsInt8Config)
 from vllm.model_executor.layers.quantization.fbgemm_fp8 import FBGEMMFp8Config
 from vllm.model_executor.layers.quantization.fp8 import Fp8Config
-<<<<<<< HEAD
-from vllm.model_executor.layers.quantization.fp8_rocm import Fp8RocmConfig
-=======
 from vllm.model_executor.layers.quantization.gguf import GGUFConfig
->>>>>>> b98cc28f
 from vllm.model_executor.layers.quantization.gptq import GPTQConfig
 from vllm.model_executor.layers.quantization.gptq_marlin import (
     GPTQMarlinConfig)
@@ -28,23 +24,15 @@
 from vllm.model_executor.layers.quantization.marlin import MarlinConfig
 from vllm.model_executor.layers.quantization.qqq import QQQConfig
 from vllm.model_executor.layers.quantization.squeezellm import SqueezeLLMConfig
-<<<<<<< HEAD
-from vllm.utils import is_hip
-=======
 from vllm.model_executor.layers.quantization.tpu_int8 import Int8TpuConfig
->>>>>>> b98cc28f
 
 QUANTIZATION_METHODS: Dict[str, Type[QuantizationConfig]] = {
     "aqlm": AQLMConfig,
     "awq": AWQConfig,
     "deepspeedfp": DeepSpeedFPConfig,
-<<<<<<< HEAD
-    "fp8": Fp8Config if not is_hip() else Fp8RocmConfig,  # type: ignore
-=======
     "tpu_int8": Int8TpuConfig,
     "fp8": Fp8Config,
     "fbgemm_fp8": FBGEMMFp8Config,
->>>>>>> b98cc28f
     # The order of gptq methods is important for config.py iteration over
     # override_quantization_method(..)
     "marlin": MarlinConfig,
