"""Fused MoE kernel."""
import functools
import json
import os
from typing import Any, Dict, Optional, Tuple

import torch
import triton
import triton.language as tl

<<<<<<< HEAD
import vllm._moe_C as moe_kernels
=======
import vllm.envs as envs
>>>>>>> b98cc28f
from vllm import _custom_ops as ops
from vllm import envs
from vllm.logger import init_logger
<<<<<<< HEAD
=======
from vllm.platforms import current_platform
>>>>>>> b98cc28f

logger = init_logger(__name__)
padding_size = 128 if envs.VLLM_MOE_PADDING else 0


@triton.jit
def fused_moe_kernel(
        # Pointers to matrices
        a_ptr,
        b_ptr,
        c_ptr,
        a_scale_ptr,
        b_scale_ptr,
        topk_weights_ptr,
        sorted_token_ids_ptr,
        expert_ids_ptr,
        num_tokens_post_padded_ptr,
        # Matrix dimensions
        N,
        K,
        EM,
        num_valid_tokens,
        # The stride variables represent how much to increase the ptr by when
        # moving by 1 element in a particular dimension. E.g. `stride_am` is
        # how much to increase `a_ptr` by to get the element one row down
        # (A has M rows).
        stride_am,
        stride_ak,
        stride_be,
        stride_bk,
        stride_bn,
        stride_cm,
        stride_cn,
        stride_bse,
        stride_bsn,
        # Meta-parameters
        BLOCK_SIZE_M: tl.constexpr,
        BLOCK_SIZE_N: tl.constexpr,
        BLOCK_SIZE_K: tl.constexpr,
        GROUP_SIZE_M: tl.constexpr,
        MUL_ROUTED_WEIGHT: tl.constexpr,
        top_k: tl.constexpr,
        compute_type: tl.constexpr,
        use_fp8_w8a8: tl.constexpr,
        use_int8_w8a16: tl.constexpr):
    """
    Implements the fused computation for a Mixture of Experts (MOE) using
    token and expert matrices.

    Key Parameters:
    - A: The input tensor representing tokens with shape (*, K), where '*' can
        be any shape representing batches and K is the feature dimension of
        each token.
    - B: The stacked MOE weight tensor with shape (E, N, K), where E is
        the number of experts, K is the input feature dimension, and N is
        the output feature dimension.
    - C: The output cache tensor with shape (M, topk, N), where M is the
        total number of tokens post padding, topk is the number of times
        each token is repeated, and N is the output feature dimension.
    - sorted_token_ids: A tensor containing the sorted indices of tokens,
        repeated topk times and arranged by the expert index they are
        assigned to.
    - expert_ids: A tensor containing the indices of the expert for each
        block. It determines which expert matrix from B should be used for
        each block in A.
    This kernel performs the multiplication of a token by its corresponding
    expert matrix as determined by `expert_ids`. The sorting of
    `sorted_token_ids` by expert index and padding ensures divisibility by
    BLOCK_SIZE_M, which is necessary to maintain consistency in block matrix
    multiplication across different blocks processed by the same expert.
    """
    # -----------------------------------------------------------
    # Map program ids `pid` to the block of C it should compute.
    # This is done in a grouped ordering to promote L2 data reuse.
    pid = tl.program_id(axis=0)
    num_pid_m = tl.cdiv(EM, BLOCK_SIZE_M)
    num_pid_n = tl.cdiv(N, BLOCK_SIZE_N)
    num_pid_in_group = GROUP_SIZE_M * num_pid_n
    group_id = pid // num_pid_in_group
    first_pid_m = group_id * GROUP_SIZE_M
    group_size_m = min(num_pid_m - first_pid_m, GROUP_SIZE_M)
    pid_m = first_pid_m + ((pid % num_pid_in_group) % group_size_m)
    pid_n = (pid % num_pid_in_group) // group_size_m

    # ----------------------------------------------------------
    # Create pointers for the first blocks of A and B.
    # We will advance this pointer as we move in the K direction
    # and accumulate
    # `a_ptrs` is a block of [BLOCK_SIZE_M, BLOCK_SIZE_K] pointers
    # `b_ptrs` is a block of [BLOCK_SIZE_K, BLOCK_SIZE_N] pointers
    num_tokens_post_padded = tl.load(num_tokens_post_padded_ptr)
    if pid_m * BLOCK_SIZE_M >= num_tokens_post_padded:
        return
    offs_token_id = pid_m * BLOCK_SIZE_M + tl.arange(0, BLOCK_SIZE_M)
    offs_token = tl.load(sorted_token_ids_ptr + offs_token_id)
    token_mask = offs_token < num_valid_tokens

    offs_bn = (pid_n * BLOCK_SIZE_N + tl.arange(0, BLOCK_SIZE_N)) % N
    offs_k = tl.arange(0, BLOCK_SIZE_K)
    a_ptrs = a_ptr + (offs_token[:, None] // top_k * stride_am +
                      offs_k[None, :] * stride_ak)

    off_experts = tl.load(expert_ids_ptr + pid_m)
<<<<<<< HEAD
    b_ptrs = (b_ptr + off_experts * stride_be +
              (offs_k[:, None] * stride_bk + offs_bn[None, :] * stride_bn))
=======
    b_ptrs = b_ptr + off_experts * stride_be + (offs_k[:, None] * stride_bk +
                                                offs_bn[None, :] * stride_bn)
    if use_int8_w8a16:
        b_scale_ptrs = b_scale_ptr + off_experts * stride_bse + offs_bn[
            None, :] * stride_bsn
        b_scale = tl.load(b_scale_ptrs)
>>>>>>> b98cc28f

    if use_fp8_w8a8:
        a_scale = tl.load(a_scale_ptr)
        b_scale = tl.load(b_scale_ptr + off_experts)

    # -----------------------------------------------------------
    # Iterate to compute a block of the C matrix.
    # We accumulate into a `[BLOCK_SIZE_M, BLOCK_SIZE_N]` block
    # of fp32 values for higher accuracy.
    # `accumulator` will be converted back to fp16 after the loop.
    accumulator = tl.zeros((BLOCK_SIZE_M, BLOCK_SIZE_N), dtype=tl.float32)

    for k in range(0, tl.cdiv(K, BLOCK_SIZE_K)):
        # Load the next block of A and B, generate a mask by checking the
        # K dimension.
        a = tl.load(
            a_ptrs,
            mask=token_mask[:, None] &
            (offs_k[None, :] < K - k * BLOCK_SIZE_K),
            other=0.0,
        )
        b = tl.load(b_ptrs,
                    mask=offs_k[:, None] < K - k * BLOCK_SIZE_K,
                    other=0.0)
        # We accumulate along the K dimension.
        if use_int8_w8a16:
            accumulator = tl.dot(a, b.to(compute_type), acc=accumulator)
        elif use_fp8_w8a8:
            accumulator = tl.dot(a, b, acc=accumulator)
        else:
            accumulator += tl.dot(a, b)
        # Advance the ptrs to the next K block.
        a_ptrs += BLOCK_SIZE_K * stride_ak
        b_ptrs += BLOCK_SIZE_K * stride_bk

    if MUL_ROUTED_WEIGHT:
        moe_weight = tl.load(topk_weights_ptr + offs_token,
                             mask=token_mask,
                             other=0)
        accumulator = accumulator * moe_weight[:, None]
    if use_int8_w8a16:
        accumulator = (accumulator * b_scale).to(compute_type)
    elif use_fp8_w8a8:
        accumulator = (accumulator * a_scale * b_scale).to(compute_type)
    else:
        accumulator = accumulator.to(compute_type)
    # -----------------------------------------------------------
    # Write back the block of the output
    offs_cn = pid_n * BLOCK_SIZE_N + tl.arange(0, BLOCK_SIZE_N)
    c_ptrs = (c_ptr + stride_cm * offs_token[:, None] +
              stride_cn * offs_cn[None, :])
    c_mask = token_mask[:, None] & (offs_cn[None, :] < N)
    tl.store(c_ptrs, accumulator, mask=c_mask)


def moe_align_block_size(
        topk_ids: torch.Tensor, block_size: int,
        num_experts: int) -> Tuple[torch.Tensor, torch.Tensor, torch.Tensor]:
    """
    Aligns the token distribution across experts to be compatible with block
    size for matrix multiplication.

    Parameters:
    - topk_ids: A tensor of shape [total_tokens, top_k] representing the
        top-k expert indices for each token.
    - block_size: The block size used in block matrix multiplication.
    - num_experts: The total number of experts.

    Returns:
    - sorted_token_ids: A tensor containing the sorted token indices according
        to their allocated expert.
    - expert_ids: A tensor indicating the assigned expert index for each block.
    - num_tokens_post_padded: The total number of tokens after padding,
        ensuring divisibility by block_size.

    This function pads the number of tokens that each expert needs to process
    so that it is divisible by block_size.
    Padding ensures that during block matrix multiplication, the dimensions
    align correctly.

    Example:
    Given topk_ids = [[2, 3, 4], [1, 2, 4], [1, 3, 4], [1, 2, 3]],
    block_size = 4, and num_experts = 4:
    - We initially have 12 tokens (after repeating 'top_k' times) and 4 experts,
        with each expert needing to process 3 tokens.
    - As block_size is 4, we pad 1 token for each expert.
    - First, flatten topk_ids to [2, 3, 4, 1, 2, 4, 1, 3, 4, 1, 2, 3].
    - Then append padding tokens [12, 12, 12, 12] for each block.
    - After sorting by expert index, we obtain token_ids
        [3, 6, 9, 12, 0, 4, 10, 12, 1, 7, 11, 12, 2, 5, 8, 12].
        Tokens 12 are non-existent (padding) and are ignored in
        the subsequent matrix multiplication.
    - The padding ensures that the total number of tokens is now divisible
        by block_size for proper block matrix operations.
    """
    max_num_tokens_padded = topk_ids.numel() + num_experts * (block_size - 1)
    sorted_ids = torch.empty((max_num_tokens_padded, ),
                             dtype=torch.int32,
                             device=topk_ids.device)
    sorted_ids.fill_(topk_ids.numel())
    max_num_m_blocks = triton.cdiv(max_num_tokens_padded, block_size)
    expert_ids = torch.empty((max_num_m_blocks, ),
                             dtype=torch.int32,
                             device=topk_ids.device)
    num_tokens_post_pad = torch.empty((1),
                                      dtype=torch.int32,
                                      device=topk_ids.device)
    ops.moe_align_block_size(
        topk_ids,
        num_experts,
        block_size,
        sorted_ids,
        expert_ids,
        num_tokens_post_pad,
    )
    return sorted_ids, expert_ids, num_tokens_post_pad


def invoke_fused_moe_kernel(A: torch.Tensor, B: torch.Tensor, C: torch.Tensor,
                            A_scale: Optional[torch.Tensor],
                            B_scale: Optional[torch.Tensor],
                            topk_weights: torch.Tensor, topk_ids: torch.Tensor,
                            sorted_token_ids: torch.Tensor,
                            expert_ids: torch.Tensor,
                            num_tokens_post_padded: torch.Tensor,
                            mul_routed_weight: bool, top_k: int,
                            config: Dict[str, Any], compute_type: tl.dtype,
                            use_fp8_w8a8: bool, use_int8_w8a16: bool) -> None:
    assert topk_weights.stride(1) == 1
    assert sorted_token_ids.stride(0) == 1

    if use_fp8_w8a8:
        A, A_scale = ops.scaled_fp8_quant(A, A_scale)
        assert B_scale is not None
    elif use_int8_w8a16:
        assert B_scale is not None
    else:
        assert A_scale is None
        assert B_scale is None

    grid = lambda META: (triton.cdiv(sorted_token_ids.shape[0], META[
        "BLOCK_SIZE_M"]) * triton.cdiv(B.shape[1], META["BLOCK_SIZE_N"]), )

    fused_moe_kernel[grid](
        A,
        B,
        C,
        A_scale,
        B_scale,
        topk_weights,
        sorted_token_ids,
        expert_ids,
        num_tokens_post_padded,
        B.shape[1],
        B.shape[2] - padding_size,
        sorted_token_ids.shape[0],
        topk_ids.numel(),
        A.stride(0),
        A.stride(1),
        B.stride(0),
        B.stride(2),
        B.stride(1),
        C.stride(1),
        C.stride(2),
        B_scale.stride(0) if B_scale is not None and use_int8_w8a16 else 0,
        B_scale.stride(1) if B_scale is not None and use_int8_w8a16 else 0,
        MUL_ROUTED_WEIGHT=mul_routed_weight,
        top_k=top_k,
        compute_type=compute_type,
        use_fp8_w8a8=use_fp8_w8a8,
        use_int8_w8a16=use_int8_w8a16,
        **config,
    )


def get_config_file_name(E: int, N: int, dtype: Optional[str]) -> str:
    device_name = current_platform.get_device_name().replace(" ", "_")
    dtype_selector = "" if not dtype else f",dtype={dtype}"
    return f"E={E},N={N},device_name={device_name}{dtype_selector}.json"


@functools.lru_cache
def get_moe_configs(E: int, N: int,
                    dtype: Optional[str]) -> Optional[Dict[int, Any]]:
    """
    Return optimized configurations for the fused MoE kernel.

    The return value will be a dictionary that maps an irregular grid of
    batch sizes to configurations of the fused_moe kernel. To evaluate the
    kernel on a given batch size bs, the closest batch size in the grid should
    be picked and the associated configuration chosen to invoke the kernel.
    """

    # First look up if an optimized configuration is available in the configs
    # directory
    json_file_name = get_config_file_name(E, N, dtype)

    config_file_path = os.path.join(
        os.path.dirname(os.path.realpath(__file__)), "configs", json_file_name)
    if os.path.exists(config_file_path):
        with open(config_file_path) as f:
            logger.info("Using configuration from %s for MoE layer.",
                        config_file_path)
            # If a configuration has been found, return it
            return {int(key): val for key, val in json.load(f).items()}

    # If no optimized configuration is available, we will use the default
    # configuration
    return None


def get_default_config(M: int, E: int, N: int, K: int, topk: int,
                       dtype: Optional[str],
                       is_marlin: bool) -> Dict[str, int]:
    config = {
        'BLOCK_SIZE_M': 64,
        'BLOCK_SIZE_N': 64,
        'BLOCK_SIZE_K': 32,
        'GROUP_SIZE_M': 8
    }
    if M <= E or (is_marlin and M <= 32):
        config = {
            'BLOCK_SIZE_M': 16,
            'BLOCK_SIZE_N': 32,
            'BLOCK_SIZE_K': 64,
            'GROUP_SIZE_M': 1
        }
    return config


def try_get_optimal_moe_config(w1_shape: Tuple[int, ...],
                               w2_shape: Tuple[int, ...],
                               top_k: int,
                               dtype: Optional[str],
                               M: int,
                               override_config: Optional[Dict[str,
                                                              Any]] = None,
                               is_marlin: bool = False):
    if override_config:
        config = override_config
    else:
        # First try to load optimal config from the file
        E, _, N = w2_shape
        configs = get_moe_configs(E, N, dtype)

        if configs:
            # If an optimal configuration map has been found, look up the
            # optimal config
            config = configs[min(configs.keys(), key=lambda x: abs(x - M))]
        else:
            # Else use the default config
            config = get_default_config(M, E, N, w1_shape[2], top_k, dtype,
                                        is_marlin)
    return config


def fused_topk(
    hidden_states: torch.Tensor,
    gating_output: torch.Tensor,
    topk: int,
    renormalize: bool,
):
    assert hidden_states.shape[0] == gating_output.shape[0], (
        "Number of tokens mismatch")

    M, _ = hidden_states.shape

    topk_weights = torch.empty(M,
                               topk,
                               dtype=torch.float32,
                               device=hidden_states.device)
    topk_ids = torch.empty(M,
                           topk,
                           dtype=torch.int32,
                           device=hidden_states.device)
    token_expert_indicies = torch.empty(M,
                                        topk,
                                        dtype=torch.int32,
                                        device=hidden_states.device)
<<<<<<< HEAD
    moe_kernels.topk_softmax(
=======
    ops.topk_softmax(
>>>>>>> b98cc28f
        topk_weights,
        topk_ids,
        token_expert_indicies,
        gating_output.float(),  # TODO(woosuk): Optimize this.
    )
    del token_expert_indicies  # Not used. Will be used in the future.

<<<<<<< HEAD
=======
    if renormalize:
        topk_weights = topk_weights / topk_weights.sum(dim=-1, keepdim=True)
    return topk_weights, topk_ids


# This is used by the Deepseek-V2 model
def grouped_topk(hidden_states: torch.Tensor,
                 gating_output: torch.Tensor,
                 topk: int,
                 renormalize: bool,
                 num_expert_group: int = 0,
                 topk_group: int = 0):

    assert hidden_states.shape[0] == gating_output.shape[0], (
        "Number of tokens mismatch")

    scores = torch.softmax(gating_output, dim=-1)
    num_token = scores.shape[0]
    group_scores = scores.view(num_token, num_expert_group,
                               -1).max(dim=-1).values  # [n, n_group]
    group_idx = torch.topk(group_scores, k=topk_group, dim=-1,
                           sorted=False)[1]  # [n, top_k_group]
    group_mask = torch.zeros_like(group_scores)  # [n, n_group]
    group_mask.scatter_(1, group_idx, 1)  # [n, n_group]
    score_mask = group_mask.unsqueeze(-1).expand(
        num_token, num_expert_group,
        scores.shape[-1] // num_expert_group).reshape(num_token, -1)  # [n, e]
    tmp_scores = scores.masked_fill(~score_mask.bool(), 0.0)  # [n, e]
    topk_weights, topk_ids = torch.topk(tmp_scores,
                                        k=topk,
                                        dim=-1,
                                        sorted=False)

>>>>>>> b98cc28f
    if renormalize:
        topk_weights = topk_weights / topk_weights.sum(dim=-1, keepdim=True)
    return topk_weights, topk_ids


def fused_marlin_moe(hidden_states: torch.Tensor,
                     w1: torch.Tensor,
                     w2: torch.Tensor,
                     gating_output: torch.Tensor,
                     g_idx1: torch.Tensor,
                     g_idx2: torch.Tensor,
                     rand_perm1: torch.Tensor,
                     rand_perm2: torch.Tensor,
                     topk: int,
                     renormalize: bool,
                     override_config: Optional[Dict[str, Any]] = None,
                     use_fp8: bool = False,
                     w1_scale: Optional[torch.Tensor] = None,
                     w2_scale: Optional[torch.Tensor] = None) -> torch.Tensor:
    """
    This function computes a Mixture of Experts (MoE) layer using two sets of
    weights, w1 and w2, and top-k gating mechanism.
    Parameters:
    - hidden_states (torch.Tensor): The input tensor to the MoE layer.
    - w1 (torch.Tensor): The first set of expert weights.
    - w2 (torch.Tensor): The second set of expert weights.
    - gating_output (torch.Tensor): The output of the gating operation
        (before softmax).
    - topk (int): The number of top-k experts to select.
    - renormalize (bool): If True, renormalize the top-k weights to sum to 1.
    - inplace (bool): If True, perform the operation in-place.
        Defaults to False.
    - override_config (Optional[Dict[str, Any]]): Optional override
        for the kernel configuration.
    - use_fp8 (bool): If True, use fp8 arithmetic to compute the inner
        products for w1 and w2. Defaults to False.
    - w1_scale (Optional[torch.Tensor]): Optional scale to be used for
        w1.
    - w2_scale (Optional[torch.Tensor]): Optional scale to be used for
        w2.
    Returns:
    - torch.Tensor: The output tensor after applying the MoE layer.
    """
    # Check constraints.
    assert hidden_states.shape[0] == gating_output.shape[0], (
        "Number of tokens mismatch")
    assert hidden_states.shape[
        1] == w1.shape[1] * 16, "Hidden size mismatch w1"
    assert hidden_states.shape[
        1] == w2.shape[2] // 2, "Hidden size mismatch w2"
    assert gating_output.shape[1] == w1.shape[0], "Number of experts mismatch"
    assert hidden_states.is_contiguous(), "Hidden_states must be contiguous"
    assert w1.is_contiguous(), "Expert weights1 must be contiguous"
    assert w2.is_contiguous(), "Expert weights2 must be contiguous"
    assert hidden_states.dtype in [
        torch.float32, torch.float16, torch.bfloat16
    ]

    #TODO fp8 is not implemented yet
    assert not use_fp8

    M, K = hidden_states.shape
    E = w1.shape[0]
    N = w2.shape[1] * 16

    topk_weights, topk_ids = fused_topk(hidden_states, gating_output, topk,
                                        renormalize)

    get_config_func = functools.partial(try_get_optimal_moe_config,
                                        w1.shape,
                                        w2.shape,
                                        topk_ids.shape[1],
                                        "float8" if use_fp8 else None,
                                        override_config=override_config,
                                        is_marlin=True)
    config = get_config_func(M)

    block_size_m = config['BLOCK_SIZE_M']

    sorted_token_ids, _, _ = moe_align_block_size(topk_ids, block_size_m, E)

    max_workspace_size = ((M + 255) // 256) * (max(2 * N, K) // 64) * 16
    workspace = torch.zeros(max_workspace_size,
                            dtype=torch.int,
                            device="cuda",
                            requires_grad=False)

    intermediate_cache2 = torch.empty((M * topk_ids.shape[1], N),
                                      device=hidden_states.device,
                                      dtype=hidden_states.dtype)

    intermediate_cache1 = torch.ops._moe_C.marlin_gemm_moe(
        hidden_states, w1, sorted_token_ids, topk_weights, topk_ids, w1_scale,
        g_idx1, rand_perm1, workspace, M, 2 * N, K, True, E, topk,
        block_size_m, True, False)

    ops.silu_and_mul(intermediate_cache2, intermediate_cache1.view(-1, 2 * N))

    intermediate_cache3 = torch.ops._moe_C.marlin_gemm_moe(
        intermediate_cache2, w2, sorted_token_ids, topk_weights, topk_ids,
        w2_scale, g_idx2, rand_perm2, workspace, M, K, N, True, E, topk,
        block_size_m, False, True)

    return torch.sum(intermediate_cache3.view(*intermediate_cache3.shape),
                     dim=1)


def get_config_dtype_str(dtype: torch.dtype,
                         use_int8_w8a16: Optional[bool] = False,
                         use_fp8_w8a8: Optional[bool] = False):
    if use_fp8_w8a8:
        return "fp8_w8a8"
    elif use_int8_w8a16:
        return "int8_w8a16"
    elif dtype == torch.float:
        # avoiding cases where kernel fails when float32 MoE
        # use fp16/bfloat16 configs
        return "float32"
    return None


def fused_experts(hidden_states: torch.Tensor,
                  w1: torch.Tensor,
                  w2: torch.Tensor,
                  topk_weights: torch.Tensor,
                  topk_ids: torch.Tensor,
                  inplace: bool = False,
                  override_config: Optional[Dict[str, Any]] = None,
                  use_fp8_w8a8: bool = False,
                  use_int8_w8a16: bool = False,
                  w1_scale: Optional[torch.Tensor] = None,
                  w2_scale: Optional[torch.Tensor] = None,
                  a1_scale: Optional[torch.Tensor] = None,
                  a2_scale: Optional[torch.Tensor] = None):
    # Check constraints.
    assert hidden_states.shape[
        1] == w1.shape[2] - padding_size, "Hidden size mismatch"
    assert topk_weights.shape == topk_ids.shape, "topk shape mismatch"
    assert hidden_states.is_contiguous(), "Hidden_states must be contiguous"
    assert w1.is_contiguous(), "Expert weights1 must be contiguous"
    assert w2.is_contiguous(), "Expert weights2 must be contiguous"
    assert hidden_states.dtype in [
        torch.float32, torch.float16, torch.bfloat16
    ]

    num_tokens, _ = hidden_states.shape
    E, N, _ = w1.shape
    # We execute the fused_moe kernel in chunks to circumvent this issue:
    # https://github.com/vllm-project/vllm/issues/5938
    CHUNK_SIZE = envs.VLLM_FUSED_MOE_CHUNK_SIZE
    M = min(num_tokens, CHUNK_SIZE)
    config_dtype = get_config_dtype_str(use_fp8_w8a8=use_fp8_w8a8,
                                        use_int8_w8a16=use_int8_w8a16,
                                        dtype=hidden_states.dtype)

    get_config_func = functools.partial(
        try_get_optimal_moe_config,
        w1.shape,
        w2.shape,
        topk_ids.shape[1],
        config_dtype,
        override_config=override_config,
    )

<<<<<<< HEAD
    if override_config:
        config = override_config
    else:
        # First try to load optimal config from the file
        configs = get_moe_configs(E, w2.shape[2] - padding_size,
                                  "float8" if use_fp8 else None)

        if configs:
            # If an optimal configuration map has been found, look up the
            # optimal config
            config = configs[min(configs.keys(), key=lambda x: abs(x - M))]
        else:
            # Else use the default config
            config = {
                "BLOCK_SIZE_M": 64,
                "BLOCK_SIZE_N": 64,
                "BLOCK_SIZE_K": 32,
                "GROUP_SIZE_M": 8,
            }

            if M <= E:
                config = {
                    "BLOCK_SIZE_M": 16,
                    "BLOCK_SIZE_N": 32,
                    "BLOCK_SIZE_K": 64,
                    "GROUP_SIZE_M": 1,
                }
=======
    config = get_config_func(M)
>>>>>>> b98cc28f

    intermediate_cache1 = torch.empty(
        (M, topk_ids.shape[1], N),
        device=hidden_states.device,
        dtype=hidden_states.dtype,
    )
    intermediate_cache2 = torch.empty(
        (M * topk_ids.shape[1], N // 2),
        device=hidden_states.device,
        dtype=hidden_states.dtype,
    )
    intermediate_cache3 = torch.empty(
        (M, topk_ids.shape[1], w2.shape[1]),
        device=hidden_states.device,
        dtype=hidden_states.dtype,
    )

    compute_type = (tl.bfloat16
                    if hidden_states.dtype == torch.bfloat16 else tl.float16)

    if inplace:
<<<<<<< HEAD
        return torch.sum(
            intermediate_cache3.view(*intermediate_cache3.shape),
            dim=1,
            out=hidden_states,
        )
    return torch.sum(intermediate_cache3.view(*intermediate_cache3.shape),
                     dim=1)
=======
        out_hidden_states = hidden_states
    else:
        out_hidden_states = torch.empty_like(hidden_states)

    for chunk in range((num_tokens // CHUNK_SIZE) + 1):
        begin_chunk_idx, end_chunk_idx = (chunk * CHUNK_SIZE,
                                          min((chunk + 1) * CHUNK_SIZE,
                                              num_tokens))
        curr_hidden_states = hidden_states[begin_chunk_idx:end_chunk_idx]
        tokens_in_chunk, _ = curr_hidden_states.shape

        if tokens_in_chunk == 0:
            break

        if tokens_in_chunk < CHUNK_SIZE and chunk > 0:
            # Adjust the intermediate cache size and config for the last
            # chunk. Note that in most cases we only have one chunk
            # so the cache size and config are already set correctly and
            # do not need to be adjusted.
            intermediate_cache1 = intermediate_cache1[:tokens_in_chunk]
            intermediate_cache2 = intermediate_cache2[:tokens_in_chunk]
            intermediate_cache3 = intermediate_cache3[:tokens_in_chunk]
            config = get_config_func(tokens_in_chunk)

        curr_topk_ids = topk_ids[begin_chunk_idx:end_chunk_idx]
        curr_topk_weights = topk_weights[begin_chunk_idx:end_chunk_idx]

        sorted_token_ids, expert_ids, num_tokens_post_padded = (
            moe_align_block_size(curr_topk_ids, config['BLOCK_SIZE_M'], E))

        invoke_fused_moe_kernel(curr_hidden_states,
                                w1,
                                intermediate_cache1,
                                a1_scale,
                                w1_scale,
                                curr_topk_weights,
                                curr_topk_ids,
                                sorted_token_ids,
                                expert_ids,
                                num_tokens_post_padded,
                                False,
                                topk_ids.shape[1],
                                config,
                                compute_type=compute_type,
                                use_fp8_w8a8=use_fp8_w8a8,
                                use_int8_w8a16=use_int8_w8a16)

        ops.silu_and_mul(intermediate_cache2, intermediate_cache1.view(-1, N))

        invoke_fused_moe_kernel(intermediate_cache2,
                                w2,
                                intermediate_cache3,
                                a2_scale,
                                w2_scale,
                                curr_topk_weights,
                                curr_topk_ids,
                                sorted_token_ids,
                                expert_ids,
                                num_tokens_post_padded,
                                True,
                                1,
                                config,
                                compute_type=compute_type,
                                use_fp8_w8a8=use_fp8_w8a8,
                                use_int8_w8a16=use_int8_w8a16)

        torch.sum(intermediate_cache3.view(*intermediate_cache3.shape),
                  dim=1,
                  out=out_hidden_states[begin_chunk_idx:end_chunk_idx])
    return out_hidden_states
>>>>>>> b98cc28f


def fused_moe(
    hidden_states: torch.Tensor,
    w1: torch.Tensor,
    w2: torch.Tensor,
    gating_output: torch.Tensor,
    topk: int,
    renormalize: bool,
    inplace: bool = False,
    override_config: Optional[Dict[str, Any]] = None,
    use_grouped_topk: bool = False,
    num_expert_group: Optional[int] = None,
    topk_group: Optional[int] = None,
    use_fp8_w8a8: bool = False,
    use_int8_w8a16: bool = False,
    w1_scale: Optional[torch.Tensor] = None,
    w2_scale: Optional[torch.Tensor] = None,
    a1_scale: Optional[torch.Tensor] = None,
    a2_scale: Optional[torch.Tensor] = None,
) -> torch.Tensor:
    """
    This function computes a Mixture of Experts (MoE) layer using two sets of
    weights, w1 and w2, and top-k gating mechanism.

    Parameters:
    - hidden_states (torch.Tensor): The input tensor to the MoE layer.
    - w1 (torch.Tensor): The first set of expert weights.
    - w2 (torch.Tensor): The second set of expert weights.
    - gating_output (torch.Tensor): The output of the gating operation
        (before softmax).
    - topk (int): The number of top-k experts to select.
    - renormalize (bool): If True, renormalize the top-k weights to sum to 1.
    - inplace (bool): If True, perform the operation in-place.
        Defaults to False.
    - override_config (Optional[Dict[str, Any]]): Optional override
        for the kernel configuration.
    - num_expert_group: Optional[int]: additional parameter for grouped_topk
    - topk_group: Optional[int]: additional parameter for grouped_topk
    - use_grouped_topk: If True, use grouped_topk instead of fused_topk
        note: Deepseekv2 model uses grouped_topk
    - use_fp8_w8a8 (bool): If True, use fp8 arithmetic to compute the inner
        products for w1 and w2. Defaults to False.
    - use_int8_w8a16 (bool): If True, use fp8 arithmetic to compute the inner
        products for w1 and w2. Defaults to False.
    - w1_scale (Optional[torch.Tensor]): Optional scale to be used for
        w1.
    - w2_scale (Optional[torch.Tensor]): Optional scale to be used for
        w2.

    Returns:
    - torch.Tensor: The output tensor after applying the MoE layer.
    """
    # Check constraints.
    assert gating_output.shape[1] == w1.shape[0], "Number of experts mismatch"

    if use_grouped_topk:
        assert num_expert_group is not None and topk_group is not None
        topk_weights, topk_ids = grouped_topk(hidden_states, gating_output,
                                              topk, renormalize,
                                              num_expert_group, topk_group)
    else:
        topk_weights, topk_ids = fused_topk(hidden_states, gating_output, topk,
                                            renormalize)

    return fused_experts(hidden_states,
                         w1,
                         w2,
                         topk_weights,
                         topk_ids,
                         inplace=inplace,
                         override_config=override_config,
                         use_fp8_w8a8=use_fp8_w8a8,
                         use_int8_w8a16=use_int8_w8a16,
                         w1_scale=w1_scale,
                         w2_scale=w2_scale,
                         a1_scale=a1_scale,
                         a2_scale=a2_scale)<|MERGE_RESOLUTION|>--- conflicted
+++ resolved
@@ -8,18 +8,10 @@
 import triton
 import triton.language as tl
 
-<<<<<<< HEAD
-import vllm._moe_C as moe_kernels
-=======
 import vllm.envs as envs
->>>>>>> b98cc28f
 from vllm import _custom_ops as ops
-from vllm import envs
 from vllm.logger import init_logger
-<<<<<<< HEAD
-=======
 from vllm.platforms import current_platform
->>>>>>> b98cc28f
 
 logger = init_logger(__name__)
 padding_size = 128 if envs.VLLM_MOE_PADDING else 0
@@ -123,17 +115,12 @@
                       offs_k[None, :] * stride_ak)
 
     off_experts = tl.load(expert_ids_ptr + pid_m)
-<<<<<<< HEAD
-    b_ptrs = (b_ptr + off_experts * stride_be +
-              (offs_k[:, None] * stride_bk + offs_bn[None, :] * stride_bn))
-=======
     b_ptrs = b_ptr + off_experts * stride_be + (offs_k[:, None] * stride_bk +
                                                 offs_bn[None, :] * stride_bn)
     if use_int8_w8a16:
         b_scale_ptrs = b_scale_ptr + off_experts * stride_bse + offs_bn[
             None, :] * stride_bsn
         b_scale = tl.load(b_scale_ptrs)
->>>>>>> b98cc28f
 
     if use_fp8_w8a8:
         a_scale = tl.load(a_scale_ptr)
@@ -149,12 +136,10 @@
     for k in range(0, tl.cdiv(K, BLOCK_SIZE_K)):
         # Load the next block of A and B, generate a mask by checking the
         # K dimension.
-        a = tl.load(
-            a_ptrs,
-            mask=token_mask[:, None] &
-            (offs_k[None, :] < K - k * BLOCK_SIZE_K),
-            other=0.0,
-        )
+        a = tl.load(a_ptrs,
+                    mask=token_mask[:, None] &
+                    (offs_k[None, :] < K - k * BLOCK_SIZE_K),
+                    other=0.0)
         b = tl.load(b_ptrs,
                     mask=offs_k[:, None] < K - k * BLOCK_SIZE_K,
                     other=0.0)
@@ -183,8 +168,8 @@
     # -----------------------------------------------------------
     # Write back the block of the output
     offs_cn = pid_n * BLOCK_SIZE_N + tl.arange(0, BLOCK_SIZE_N)
-    c_ptrs = (c_ptr + stride_cm * offs_token[:, None] +
-              stride_cn * offs_cn[None, :])
+    c_ptrs = c_ptr + stride_cm * offs_token[:, None] + stride_cn * offs_cn[
+        None, :]
     c_mask = token_mask[:, None] & (offs_cn[None, :] < N)
     tl.store(c_ptrs, accumulator, mask=c_mask)
 
@@ -241,14 +226,8 @@
     num_tokens_post_pad = torch.empty((1),
                                       dtype=torch.int32,
                                       device=topk_ids.device)
-    ops.moe_align_block_size(
-        topk_ids,
-        num_experts,
-        block_size,
-        sorted_ids,
-        expert_ids,
-        num_tokens_post_pad,
-    )
+    ops.moe_align_block_size(topk_ids, num_experts, block_size, sorted_ids,
+                             expert_ids, num_tokens_post_pad)
     return sorted_ids, expert_ids, num_tokens_post_pad
 
 
@@ -275,7 +254,7 @@
         assert B_scale is None
 
     grid = lambda META: (triton.cdiv(sorted_token_ids.shape[0], META[
-        "BLOCK_SIZE_M"]) * triton.cdiv(B.shape[1], META["BLOCK_SIZE_N"]), )
+        'BLOCK_SIZE_M']) * triton.cdiv(B.shape[1], META['BLOCK_SIZE_N']), )
 
     fused_moe_kernel[grid](
         A,
@@ -413,11 +392,7 @@
                                         topk,
                                         dtype=torch.int32,
                                         device=hidden_states.device)
-<<<<<<< HEAD
-    moe_kernels.topk_softmax(
-=======
     ops.topk_softmax(
->>>>>>> b98cc28f
         topk_weights,
         topk_ids,
         token_expert_indicies,
@@ -425,8 +400,6 @@
     )
     del token_expert_indicies  # Not used. Will be used in the future.
 
-<<<<<<< HEAD
-=======
     if renormalize:
         topk_weights = topk_weights / topk_weights.sum(dim=-1, keepdim=True)
     return topk_weights, topk_ids
@@ -460,7 +433,6 @@
                                         dim=-1,
                                         sorted=False)
 
->>>>>>> b98cc28f
     if renormalize:
         topk_weights = topk_weights / topk_weights.sum(dim=-1, keepdim=True)
     return topk_weights, topk_ids
@@ -625,67 +597,22 @@
         override_config=override_config,
     )
 
-<<<<<<< HEAD
-    if override_config:
-        config = override_config
-    else:
-        # First try to load optimal config from the file
-        configs = get_moe_configs(E, w2.shape[2] - padding_size,
-                                  "float8" if use_fp8 else None)
-
-        if configs:
-            # If an optimal configuration map has been found, look up the
-            # optimal config
-            config = configs[min(configs.keys(), key=lambda x: abs(x - M))]
-        else:
-            # Else use the default config
-            config = {
-                "BLOCK_SIZE_M": 64,
-                "BLOCK_SIZE_N": 64,
-                "BLOCK_SIZE_K": 32,
-                "GROUP_SIZE_M": 8,
-            }
-
-            if M <= E:
-                config = {
-                    "BLOCK_SIZE_M": 16,
-                    "BLOCK_SIZE_N": 32,
-                    "BLOCK_SIZE_K": 64,
-                    "GROUP_SIZE_M": 1,
-                }
-=======
     config = get_config_func(M)
->>>>>>> b98cc28f
-
-    intermediate_cache1 = torch.empty(
-        (M, topk_ids.shape[1], N),
-        device=hidden_states.device,
-        dtype=hidden_states.dtype,
-    )
-    intermediate_cache2 = torch.empty(
-        (M * topk_ids.shape[1], N // 2),
-        device=hidden_states.device,
-        dtype=hidden_states.dtype,
-    )
-    intermediate_cache3 = torch.empty(
-        (M, topk_ids.shape[1], w2.shape[1]),
-        device=hidden_states.device,
-        dtype=hidden_states.dtype,
-    )
+
+    intermediate_cache1 = torch.empty((M, topk_ids.shape[1], N),
+                                      device=hidden_states.device,
+                                      dtype=hidden_states.dtype)
+    intermediate_cache2 = torch.empty((M * topk_ids.shape[1], N // 2),
+                                      device=hidden_states.device,
+                                      dtype=hidden_states.dtype)
+    intermediate_cache3 = torch.empty((M, topk_ids.shape[1], w2.shape[1]),
+                                      device=hidden_states.device,
+                                      dtype=hidden_states.dtype)
 
     compute_type = (tl.bfloat16
                     if hidden_states.dtype == torch.bfloat16 else tl.float16)
 
     if inplace:
-<<<<<<< HEAD
-        return torch.sum(
-            intermediate_cache3.view(*intermediate_cache3.shape),
-            dim=1,
-            out=hidden_states,
-        )
-    return torch.sum(intermediate_cache3.view(*intermediate_cache3.shape),
-                     dim=1)
-=======
         out_hidden_states = hidden_states
     else:
         out_hidden_states = torch.empty_like(hidden_states)
@@ -756,7 +683,6 @@
                   dim=1,
                   out=out_hidden_states[begin_chunk_idx:end_chunk_idx])
     return out_hidden_states
->>>>>>> b98cc28f
 
 
 def fused_moe(
