import math
from functools import cached_property
from typing import (Iterable, List, Literal, Mapping, Optional, Tuple,
                    TypedDict, Union)

import numpy as np
import torch
import torch.nn as nn
from transformers import (CLIPVisionConfig, LlavaNextVideoConfig,
                          SiglipVisionConfig)

from vllm.attention import AttentionMetadata
from vllm.config import CacheConfig, MultiModalConfig
from vllm.inputs import (INPUT_REGISTRY, DecoderOnlyInputs, InputContext,
                         token_inputs)
from vllm.model_executor.layers.activation import get_act_fn
from vllm.model_executor.layers.quantization import QuantizationConfig
from vllm.model_executor.layers.sampler import Sampler, SamplerOutput
from vllm.model_executor.models.clip import CLIPVisionModel
from vllm.model_executor.sampling_metadata import SamplingMetadata
from vllm.multimodal import MULTIMODAL_REGISTRY
from vllm.multimodal.utils import (cached_get_tokenizer,
                                   repeat_and_pad_placeholder_tokens)
from vllm.sequence import IntermediateTensors
from vllm.utils import is_list_of

from .clip import dummy_image_for_clip, dummy_seq_data_for_clip
from .interfaces import SupportsMultiModal, SupportsPP
from .siglip import (SiglipVisionModel, dummy_image_for_siglip,
                     dummy_seq_data_for_siglip)
from .utils import (AutoWeightsLoader, init_vllm_registered_model,
                    merge_multimodal_embeddings)

# For profile run
_MAX_FRAMES_PER_VIDEO = 32
_MAX_NUM_VIDEOS = 1


class LlavaNextVideoPixelInputs(TypedDict):
    type: Literal["pixel_values_videos"]
    data: Union[torch.Tensor, List[torch.Tensor]]
    """
    Shape: `(batch_size, num_frames, num_channels, height, width)`

    Note that `num_frames` may be different for each batch, in which case
    the data is passed as a list instead of a batched tensor.

    Note that it only supports one video input for one batch.
    """


def get_llava_next_video_frame_feature_size(
        hf_config: LlavaNextVideoConfig) -> int:
    # Support both CLIPVisionConfig and SiglipVisionConfig
    image_size = hf_config.vision_config.image_size
    patch_size = hf_config.vision_config.patch_size
    spatial_pool_stride = hf_config.spatial_pool_stride

    return int((image_size / patch_size / spatial_pool_stride)**2)


def _get_max_llm_tokens(ctx: InputContext) -> int:
    """
    Calculated from the maximum video frames under the context length
    constraints of the language model.
    """
    hf_text_config = ctx.model_config.hf_text_config
    model_config = ctx.model_config
    max_tokens = model_config.max_model_len
    rope_scaling = model_config.rope_scaling

    if rope_scaling:
        rope_scaling_factor = hf_text_config.rope_scaling["factor"]
    else:
        rope_scaling_factor = 1

    max_tokens *= rope_scaling_factor

    return max_tokens


def get_max_llava_next_video_tokens(ctx: InputContext) -> int:
    # Currently set to 32 frames
    # TODO: max_tokens = _get_max_llm_tokens(ctx)
    hf_config = ctx.get_hf_config(LlavaNextVideoConfig)
    tokens_per_frame = get_llava_next_video_frame_feature_size(hf_config)
    return _MAX_FRAMES_PER_VIDEO * tokens_per_frame


def dummy_data_for_llava_next_video(ctx: InputContext, seq_len: int,
                                    mm_counts: Mapping[str, int]):
    hf_config = ctx.get_hf_config(LlavaNextVideoConfig)
    vision_config = hf_config.vision_config

    # TODO: support multiple videos
    num_videos = mm_counts["video"]
    if num_videos != _MAX_NUM_VIDEOS:
        raise NotImplementedError(
            f"Only {_MAX_NUM_VIDEOS} videos are supported")

    # TODO: support configuring the number of frames
    frames_per_video = _MAX_FRAMES_PER_VIDEO
    # num_images = num_videos * frames_per_video

    # fills the sequence with as longer video data as possible
    tokens_per_frame = get_llava_next_video_frame_feature_size(hf_config)
    video_feature_size = frames_per_video * tokens_per_frame

    if isinstance(vision_config, CLIPVisionConfig):
        seq_data = dummy_seq_data_for_clip(
            vision_config,
            seq_len,
            num_videos,
            image_token_id=hf_config.video_token_index,
            image_feature_size_override=video_feature_size,
        )

        pil_frame = dummy_image_for_clip(vision_config, num_images=1)
        np_frame = np.array(pil_frame["image"])
        mm_data_per_video = np.repeat([np_frame], frames_per_video, axis=0)
        mm_data = {"video": mm_data_per_video}
        return seq_data, mm_data
    elif isinstance(vision_config, SiglipVisionConfig):
        seq_data = dummy_seq_data_for_siglip(
            vision_config,
            seq_len,
            num_videos,
            image_token_id=hf_config.video_token_index,
            image_feature_size_override=video_feature_size,
        )

        pil_frame = dummy_image_for_siglip(vision_config, num_images=1)
        np_frame = np.array(pil_frame["image"])
        mm_data_per_video = np.repeat([np_frame], frames_per_video, axis=0)
        mm_data = {"video": mm_data_per_video}
        return seq_data, mm_data

    msg = f"Unsupported vision config: {type(vision_config)}"
    raise NotImplementedError(msg)


def input_processor_for_llava_next_video(ctx: InputContext,
                                         inputs: DecoderOnlyInputs):
    multi_modal_data = inputs.get("multi_modal_data")
    if multi_modal_data is None or "video" not in multi_modal_data:
        return inputs
    video_data = multi_modal_data["video"]

    model_config = ctx.model_config
    hf_config = ctx.get_hf_config(LlavaNextVideoConfig)
    vision_config = hf_config.vision_config

    if isinstance(video_data, np.ndarray):
        # Supports both CLIP and Siglip
        num_frames = video_data.shape[0]
        frame_feature_size = \
            get_llava_next_video_frame_feature_size(hf_config)
        video_feature_size = num_frames * frame_feature_size

        tokenizer = cached_get_tokenizer(model_config.tokenizer)

        new_prompt, new_token_ids = repeat_and_pad_placeholder_tokens(
            tokenizer,
            inputs.get("prompt"),
            inputs["prompt_token_ids"],
            placeholder_token_id=hf_config.video_token_index,
            repeat_count=video_feature_size,
        )

        return token_inputs(prompt_token_ids=new_token_ids,
                            prompt=new_prompt,
                            multi_modal_data=multi_modal_data)

    elif is_list_of(video_data, np.ndarray):
        raise NotImplementedError(
            "Processing multiple videos is not supported")

    msg = f"Unsupported vision config: {type(vision_config)}"
    raise NotImplementedError(msg)


def _init_vision_tower(hf_config: LlavaNextVideoConfig):
    vision_config = hf_config.vision_config

    # Initialize the vision tower only up to the required feature layer
    vision_feature_layer = hf_config.vision_feature_layer
    if vision_feature_layer < 0:
        num_hidden_layers = hf_config.vision_config.num_hidden_layers \
            + vision_feature_layer + 1
    else:
        num_hidden_layers = vision_feature_layer + 1

    if isinstance(vision_config, CLIPVisionConfig):
        return CLIPVisionModel(
            vision_config,
            num_hidden_layers_override=num_hidden_layers,
        )
    elif isinstance(vision_config, SiglipVisionConfig):
        return SiglipVisionModel(
            vision_config,
            num_hidden_layers_override=num_hidden_layers,
        )

    msg = f"Unsupported vision config: {type(vision_config)}"
    raise NotImplementedError(msg)


# adopted from transformers modeling_llava_next_video.py
class LlavaNextVideoPooler(nn.Module):

    def __init__(self, config):
        super().__init__()

        mode = config.spatial_pool_mode
        stride = config.spatial_pool_stride
        image_size = config.vision_config.image_size
        patch_size = config.vision_config.patch_size
        self.image_size = image_size // patch_size**2

        if mode == "average":
            self.pool = nn.AvgPool2d(kernel_size=stride, stride=stride)
        elif mode == "max":
            self.pool = nn.MaxPool2d(kernel_size=stride, stride=stride)
        else:
            # TODO: Support Conv2d pooling layer, need to load weights
            raise ValueError(
                f"Unknown pooling mode: {mode}. Expected [`average`, `max`]")

    def forward(self, image_features):
        ori_width = int(
            math.sqrt(image_features.shape[1] * self.image_size //
                      self.image_size))
        ori_height = int(ori_width * self.image_size // self.image_size)

        batch_size, _, dim = image_features.shape
        image_features_spatial = image_features \
            .view(batch_size, ori_height, ori_height, dim) \
            .permute(0, 3, 1, 2)
        image_features_spatial = self.pool(image_features_spatial)

        return image_features_spatial.flatten(2).transpose(1, 2).contiguous()


class LlavaNextMultiModalProjector(nn.Module):

    def __init__(self, vision_hidden_size: int, text_hidden_size: int,
                 projector_hidden_act: str):
        super().__init__()

        self.linear_1 = nn.Linear(vision_hidden_size,
                                  text_hidden_size,
                                  bias=True)
        self.act = get_act_fn(projector_hidden_act)
        self.linear_2 = nn.Linear(text_hidden_size,
                                  text_hidden_size,
                                  bias=True)

    def forward(self, image_features: torch.Tensor) -> torch.Tensor:
        hidden_states = self.linear_1(image_features)
        hidden_states = self.act(hidden_states)
        hidden_states = self.linear_2(hidden_states)
        return hidden_states


@MULTIMODAL_REGISTRY.register_input_mapper("video")
@MULTIMODAL_REGISTRY.register_max_multimodal_tokens(
    "video", get_max_llava_next_video_tokens)
@INPUT_REGISTRY.register_dummy_data(dummy_data_for_llava_next_video)
@INPUT_REGISTRY.register_input_processor(input_processor_for_llava_next_video)
class LlavaNextVideoForConditionalGeneration(nn.Module, SupportsMultiModal,
                                             SupportsPP):

    def __init__(self,
                 config: LlavaNextVideoConfig,
                 multimodal_config: MultiModalConfig,
                 cache_config: Optional[CacheConfig] = None,
                 quant_config: Optional[QuantizationConfig] = None) -> None:
        super().__init__()

        self.config = config
        self.multimodal_config = multimodal_config

        # Initialize the vision tower only up to the required feature layer
        self.vision_tower = _init_vision_tower(config)
        self.vision_resampler = LlavaNextVideoPooler(config)
        self.multi_modal_projector = LlavaNextMultiModalProjector(
            vision_hidden_size=config.vision_config.hidden_size,
            text_hidden_size=config.text_config.hidden_size,
            projector_hidden_act=config.projector_hidden_act)
        self.language_model = init_vllm_registered_model(
            config.text_config, cache_config, quant_config)

        self.make_empty_intermediate_tensors = (
            self.language_model.model.make_empty_intermediate_tensors)

    @cached_property
    def sampler(self):
        if hasattr(self.language_model, "sampler"):
            return self.language_model.sampler

        return Sampler()

    def _validate_video_pixel_values(
        self, data: Union[torch.Tensor, List[torch.Tensor]]
    ) -> Union[torch.Tensor, List[torch.Tensor]]:

        h = w = self.config.vision_config.image_size
        expected_dims = (3, h, w)

        def _validate_shape(d: torch.Tensor):
            actual_dims = tuple(d.shape[2:])

            if actual_dims != expected_dims:
                expected_expr = ("num_frames", *map(str, expected_dims))
                raise ValueError(
                    "The expected shape of pixel values in each video frame "
                    f"is {expected_expr}. You supplied {tuple(d.shape)}.")

        for d in data:
            _validate_shape(d)

        return data

    def _parse_and_validate_video_input(
            self, **kwargs: object) -> Optional[LlavaNextVideoPixelInputs]:
        """
        A legal video input should have the following dimensions:
        {
            "pixel_values_videos" : 
                List[b, Tensor(nb_frames, nb_channels, height, width)]
        }
        """
        pixel_values = kwargs.pop("pixel_values_videos", None)

        if pixel_values is None:
            return None

        if not (is_list_of(pixel_values,
                           (torch.Tensor))  # different shape videos 
                or isinstance(pixel_values,
                              torch.Tensor)):  # same shape videos
            raise ValueError("Incorrect type of pixel values. "
                             f"Got type: {type(pixel_values)}")

        return LlavaNextVideoPixelInputs(
            type="pixel_values_videos",
            data=pixel_values,
        )

    def _select_image_features(self, image_features: torch.Tensor, *,
                               strategy: str) -> torch.Tensor:
        if strategy == "default":
            return image_features[:, 1:]
        elif strategy == "full":
            return image_features

        raise ValueError(f"Unexpected select feature strategy: {strategy}")

    def _video_pixels_to_features(
        self,
        vision_tower: Union[CLIPVisionModel, SiglipVisionModel],
        pixel_values: torch.Tensor,
    ) -> torch.Tensor:

        # NOTE: we skip the step to select the vision feature layer since
        # this is already done inside the vision tower
        image_features = vision_tower(pixel_values)
        image_features = self._select_image_features(
            image_features,
            strategy=self.config.vision_feature_select_strategy,
        )
        image_features = self.vision_resampler(image_features)
        image_features = self.multi_modal_projector(image_features)
        return image_features

    def _process_video_pixels(self, inputs: LlavaNextVideoPixelInputs):
        assert self.vision_tower is not None

        video_pixels = inputs["data"]

        if isinstance(video_pixels, torch.Tensor):
            # TODO: support multiple videos per input
            b, num_videos, num_frames, c, h, w = video_pixels.shape
            assert (num_videos == 1)
            stacked_pixels = video_pixels.view(b * num_videos * num_frames, c,
                                               h, w)
            stacked_embeddings = self._video_pixels_to_features(
                self.vision_tower, stacked_pixels)
            return stacked_embeddings.view(b, num_frames,
                                           *stacked_embeddings.shape[1:])

        elif is_list_of(video_pixels, torch.Tensor):
            frames_per_videos = [v.shape[0] for v in video_pixels]
            stacked_pixels = torch.cat(video_pixels, dim=0)
            stacked_embeddings = self._video_pixels_to_features(
                self.vision_tower, stacked_pixels)
            return torch.split(stacked_embeddings, frames_per_videos, dim=0)

        else:
            raise ValueError(
                f"Unsupported type of video input {type(video_pixels)}")

    def forward(
        self,
        input_ids: torch.Tensor,
        positions: torch.Tensor,
        kv_caches: List[torch.Tensor],
        attn_metadata: AttentionMetadata,
        intermediate_tensors: Optional[IntermediateTensors] = None,
        **kwargs: object,
    ) -> Union[torch.Tensor, IntermediateTensors]:
        """Run forward pass for LlaVA-NeXT-Video.
        Args:
            input_ids: Flattened (concatenated) input_ids corresponding to a
                batch.
            pixel_values_videos: Pixels in each frames for each input videos.
        """
        if intermediate_tensors is not None:
            input_ids = None
            inputs_embeds = None
        else:
            video_input = self._parse_and_validate_video_input(**kwargs)
            if video_input is not None:
                video_embeddings = self._process_video_pixels(video_input)
                inputs_embeds = self.language_model \
                    .model.get_input_embeddings(input_ids)

                inputs_embeds = merge_multimodal_embeddings(
                    input_ids, inputs_embeds, video_embeddings,
                    self.config.video_token_index)

                input_ids = None
            else:
                inputs_embeds = None

        hidden_states = self.language_model.model(input_ids,
                                                  positions,
                                                  kv_caches,
                                                  attn_metadata,
                                                  intermediate_tensors,
                                                  inputs_embeds=inputs_embeds)

        return hidden_states

    def compute_logits(
        self,
        hidden_states: torch.Tensor,
        sampling_metadata: SamplingMetadata,
    ) -> Optional[torch.Tensor]:
        return self.language_model.compute_logits(hidden_states,
                                                  sampling_metadata)

    def sample(
        self,
        logits: torch.Tensor,
        sampling_metadata: SamplingMetadata,
    ) -> Optional[SamplerOutput]:
        return self.language_model.sample(logits, sampling_metadata)

    def load_weights(self, weights: Iterable[Tuple[str, torch.Tensor]]):
<<<<<<< HEAD
        loader = AutoWeightsLoader(self)
=======
        loader = AutoWeightsLoader(
            self,
            # This model doesn't support images for now
            ignore_unexpected_prefixes=["image_newline"],
        )
>>>>>>> 5241aa14
        loader.load_weights(weights)<|MERGE_RESOLUTION|>--- conflicted
+++ resolved
@@ -458,13 +458,9 @@
         return self.language_model.sample(logits, sampling_metadata)
 
     def load_weights(self, weights: Iterable[Tuple[str, torch.Tensor]]):
-<<<<<<< HEAD
-        loader = AutoWeightsLoader(self)
-=======
         loader = AutoWeightsLoader(
             self,
             # This model doesn't support images for now
             ignore_unexpected_prefixes=["image_newline"],
         )
->>>>>>> 5241aa14
         loader.load_weights(weights)