--- conflicted
+++ resolved
@@ -22,14 +22,10 @@
 from vllm.platforms import current_platform
 
 # List of support backends for encoder/decoder models
-<<<<<<< HEAD
 LIST_ENC_DEC_SUPPORTED_BACKENDS = ([
-    _Backend.XFORMERS
+    _Backend.XFORMERS, _Backend.FLASH_ATTN
 ] if not current_platform.is_rocm() else [_Backend.ROCM_FLASH])
 
-=======
-LIST_ENC_DEC_SUPPORTED_BACKENDS = [_Backend.XFORMERS, _Backend.FLASH_ATTN]
->>>>>>> ac6b8f19
 HEAD_SIZES = [64, 256]
 
 NUM_HEADS = [1, 16]
