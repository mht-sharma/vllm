--- conflicted
+++ resolved
@@ -88,7 +88,6 @@
           bool IS_BLOCK_SPARSE,
           int PARTITION_SIZE = 0>  // Zero means no partitioning.
 __device__ void paged_attention_kernel(
-<<<<<<< HEAD
     float* __restrict__ exp_sums,  // [num_seqs, num_heads, max_num_partitions]
     float* __restrict__ max_logits,  // [num_seqs, num_heads,
                                      // max_num_partitions]
@@ -109,24 +108,6 @@
     const float kv_scale, const int tp_rank, const int blocksparse_local_blocks,
     const int blocksparse_vert_stride, const int blocksparse_block_size,
     const int blocksparse_head_sliding_step) {
-=======
-  float* __restrict__ exp_sums,           // [num_seqs, num_heads, max_num_partitions]
-  float* __restrict__ max_logits,         // [num_seqs, num_heads, max_num_partitions]
-  scalar_t* __restrict__ out,             // [num_seqs, num_heads, max_num_partitions, head_size]
-  const scalar_t* __restrict__ q,         // [num_seqs, num_heads, head_size]
-  const cache_t* __restrict__ k_cache,    // [num_blocks, num_kv_heads, head_size/x, block_size, x]
-  const cache_t* __restrict__ v_cache,    // [num_blocks, num_kv_heads, head_size, block_size]
-  const int* __restrict__ head_mapping,   // [num_heads]
-  const float scale,
-  const int* __restrict__ block_tables,   // [num_seqs, max_num_blocks_per_seq]
-  const int* __restrict__ context_lens,   // [num_seqs]
-  const int max_num_blocks_per_seq,
-  const float* __restrict__ alibi_slopes, // [num_heads]
-  const int q_stride,
-  const int kv_block_stride,
-  const int kv_head_stride,
-  const float kv_scale) {
->>>>>>> b5dfc61d
   const int seq_idx = blockIdx.y;
   const int partition_idx = blockIdx.z;
   const int max_num_partitions = gridDim.z;
@@ -168,15 +149,10 @@
 
   const int head_idx = blockIdx.x;
   const int num_heads = gridDim.x;
-<<<<<<< HEAD
   const int num_queries_per_kv = num_heads / num_kv_heads;
   const int kv_head_idx = head_idx / num_queries_per_kv;
   const float alibi_slope =
       alibi_slopes == nullptr ? 0.f : alibi_slopes[head_idx];
-=======
-  const int kv_head_idx = head_mapping[head_idx];
-  const float alibi_slope = alibi_slopes == nullptr ? 0.f : alibi_slopes[head_idx];
->>>>>>> b5dfc61d
 
   // A vector type to store a part of a key or a query.
   // The vector size is configured in such a way that the threads in a thread
@@ -524,7 +500,6 @@
           int NUM_THREADS, vllm::Fp8KVCacheDataType KV_DTYPE,
           bool IS_BLOCK_SPARSE>
 __global__ void paged_attention_v1_kernel(
-<<<<<<< HEAD
     scalar_t* __restrict__ out,           // [num_seqs, num_heads, head_size]
     const scalar_t* __restrict__ q,       // [num_seqs, num_heads, head_size]
     const cache_t* __restrict__ k_cache,  // [num_blocks, num_kv_heads,
@@ -549,26 +524,6 @@
       kv_head_stride, kv_scale, tp_rank, blocksparse_local_blocks,
       blocksparse_vert_stride, blocksparse_block_size,
       blocksparse_head_sliding_step);
-=======
-  scalar_t* __restrict__ out,             // [num_seqs, num_heads, head_size]
-  const scalar_t* __restrict__ q,         // [num_seqs, num_heads, head_size]
-  const cache_t* __restrict__ k_cache,    // [num_blocks, num_kv_heads, head_size/x, block_size, x]
-  const cache_t* __restrict__ v_cache,    // [num_blocks, num_kv_heads, head_size, block_size]
-  const int* __restrict__ head_mapping,   // [num_heads]
-  const float scale,
-  const int* __restrict__ block_tables,   // [num_seqs, max_num_blocks_per_seq]
-  const int* __restrict__ context_lens,   // [num_seqs]
-  const int max_num_blocks_per_seq,
-  const float* __restrict__ alibi_slopes, // [num_heads]
-  const int q_stride,
-  const int kv_block_stride,
-  const int kv_head_stride,
-  const float kv_scale) {
-  paged_attention_kernel<scalar_t, cache_t, HEAD_SIZE, BLOCK_SIZE, NUM_THREADS, IS_FP8_KV_CACHE>(
-    /* exp_sums */ nullptr, /* max_logits */ nullptr,
-    out, q, k_cache, v_cache, head_mapping, scale, block_tables, context_lens,
-    max_num_blocks_per_seq, alibi_slopes, q_stride, kv_block_stride, kv_head_stride, kv_scale);
->>>>>>> b5dfc61d
 }
 
 // Grid: (num_heads, num_seqs, max_num_partitions).
@@ -577,7 +532,6 @@
           bool IS_BLOCK_SPARSE,
           int PARTITION_SIZE>
 __global__ void paged_attention_v2_kernel(
-<<<<<<< HEAD
     float* __restrict__ exp_sums,  // [num_seqs, num_heads, max_num_partitions]
     float* __restrict__ max_logits,       // [num_seqs, num_heads,
                                           // max_num_partitions]
@@ -605,28 +559,6 @@
       kv_block_stride, kv_head_stride, kv_scale, tp_rank,
       blocksparse_local_blocks, blocksparse_vert_stride, blocksparse_block_size,
       blocksparse_head_sliding_step);
-=======
-  float* __restrict__ exp_sums,           // [num_seqs, num_heads, max_num_partitions]
-  float* __restrict__ max_logits,         // [num_seqs, num_heads, max_num_partitions]
-  scalar_t* __restrict__ tmp_out,         // [num_seqs, num_heads, max_num_partitions, head_size]
-  const scalar_t* __restrict__ q,         // [num_seqs, num_heads, head_size]
-  const cache_t* __restrict__ k_cache,    // [num_blocks, num_kv_heads, head_size/x, block_size, x]
-  const cache_t* __restrict__ v_cache,    // [num_blocks, num_kv_heads, head_size, block_size]
-  const int* __restrict__ head_mapping,   // [num_heads]
-  const float scale,
-  const int* __restrict__ block_tables,   // [num_seqs, max_num_blocks_per_seq]
-  const int* __restrict__ context_lens,   // [num_seqs]
-  const int max_num_blocks_per_seq,
-  const float* __restrict__ alibi_slopes, // [num_heads]
-  const int q_stride,
-  const int kv_block_stride,
-  const int kv_head_stride,
-  const float kv_scale) {
-  paged_attention_kernel<scalar_t, cache_t, HEAD_SIZE, BLOCK_SIZE, NUM_THREADS, IS_FP8_KV_CACHE, PARTITION_SIZE>(
-    exp_sums, max_logits, tmp_out, q, k_cache, v_cache, head_mapping, scale,
-    block_tables, context_lens, max_num_blocks_per_seq, alibi_slopes,
-    q_stride, kv_block_stride, kv_head_stride, kv_scale);
->>>>>>> b5dfc61d
 }
 
 // Grid: (num_heads, num_seqs).
@@ -736,7 +668,6 @@
   }
 }
 
-<<<<<<< HEAD
 }  // namespace vllm
 
 #define LAUNCH_PAGED_ATTENTION_V1(HEAD_SIZE)                                \
@@ -754,57 +685,19 @@
           kv_scale, tp_rank, blocksparse_local_blocks,                      \
           blocksparse_vert_stride, blocksparse_block_size,                  \
           blocksparse_head_sliding_step);
-=======
-} // namespace vllm
-
-#define LAUNCH_PAGED_ATTENTION_V1(HEAD_SIZE)                                                  \
-  VLLM_DevFuncAttribute_SET_MaxDynamicSharedMemorySize(                                       \
-    ((void*)vllm::paged_attention_v1_kernel<T, CACHE_T, HEAD_SIZE, BLOCK_SIZE, NUM_THREADS,   \
-      IS_FP8_KV_CACHE>), shared_mem_size);                                                    \
-  vllm::paged_attention_v1_kernel<T, CACHE_T, HEAD_SIZE, BLOCK_SIZE, NUM_THREADS,             \
-  IS_FP8_KV_CACHE><<<grid, block, shared_mem_size, stream>>>(                                 \
-    out_ptr,                                                                                  \
-    query_ptr,                                                                                \
-    key_cache_ptr,                                                                            \
-    value_cache_ptr,                                                                          \
-    head_mapping_ptr,                                                                         \
-    scale,                                                                                    \
-    block_tables_ptr,                                                                         \
-    context_lens_ptr,                                                                         \
-    max_num_blocks_per_seq,                                                                   \
-    alibi_slopes_ptr,                                                                         \
-    q_stride,                                                                                 \
-    kv_block_stride,                                                                          \
-    kv_head_stride,                                                                           \
-    kv_scale);
->>>>>>> b5dfc61d
 
 // TODO(woosuk): Tune NUM_THREADS.
 template <typename T, typename CACHE_T, int BLOCK_SIZE,
           vllm::Fp8KVCacheDataType KV_DTYPE, bool IS_BLOCK_SPARSE,
           int NUM_THREADS = 128>
 void paged_attention_v1_launcher(
-<<<<<<< HEAD
     torch::Tensor& out, torch::Tensor& query, torch::Tensor& key_cache,
-    torch::Tensor& value_cache, int num_kv_heads, float scale,
+    torch::Tensor& value_cache, torch::Tensor& head_mapping, float scale,
     torch::Tensor& block_tables, torch::Tensor& seq_lens, int max_seq_len,
     const c10::optional<torch::Tensor>& alibi_slopes, float kv_scale,
     const int tp_rank, const int blocksparse_local_blocks,
     const int blocksparse_vert_stride, const int blocksparse_block_size,
     const int blocksparse_head_sliding_step) {
-=======
-  torch::Tensor& out,
-  torch::Tensor& query,
-  torch::Tensor& key_cache,
-  torch::Tensor& value_cache,
-  torch::Tensor& head_mapping,
-  float scale,
-  torch::Tensor& block_tables,
-  torch::Tensor& context_lens,
-  int max_context_len,
-  const c10::optional<torch::Tensor>& alibi_slopes,
-  float kv_scale) {
->>>>>>> b5dfc61d
   int num_seqs = query.size(0);
   int num_heads = query.size(1);
   int head_size = query.size(2);
@@ -826,6 +719,7 @@
   T* query_ptr = reinterpret_cast<T*>(query.data_ptr());
   CACHE_T* key_cache_ptr = reinterpret_cast<CACHE_T*>(key_cache.data_ptr());
   CACHE_T* value_cache_ptr = reinterpret_cast<CACHE_T*>(value_cache.data_ptr());
+  int num_kv_heads = head_mapping.size(0);
   const int* head_mapping_ptr = reinterpret_cast<const int*>(head_mapping.data_ptr());
   int* block_tables_ptr = block_tables.data_ptr<int>();
   int* seq_lens_ptr = seq_lens.data_ptr<int>();
@@ -874,11 +768,11 @@
   }
 }
 
-<<<<<<< HEAD
 #define CALL_V1_LAUNCHER(T, CACHE_T, BLOCK_SIZE, KV_DTYPE, IS_BLOCK_SPARSE)  \
   paged_attention_v1_launcher<T, CACHE_T, BLOCK_SIZE, KV_DTYPE,              \
                               IS_BLOCK_SPARSE>(                              \
-      out, query, key_cache, value_cache, num_kv_heads, scale, block_tables, \
+      out, query, key_cache, value_cache,     head_mapping,                                                            \
+, scale, block_tables, \
       seq_lens, max_seq_len, alibi_slopes, kv_scale, tp_rank,                \
       blocksparse_local_blocks, blocksparse_vert_stride,                     \
       blocksparse_block_size, blocksparse_head_sliding_step);
@@ -892,21 +786,6 @@
       CALL_V1_LAUNCHER(T, CACHE_T, BLOCK_SIZE, IS_FP8_KV_CACHE, false);    \
       break;                                                               \
   }
-=======
-#define CALL_V1_LAUNCHER(T, CACHE_T, BLOCK_SIZE, IS_FP8_KV_CACHE)            \
-  paged_attention_v1_launcher<T, CACHE_T, BLOCK_SIZE, IS_FP8_KV_CACHE>(      \
-    out,                                                                     \
-    query,                                                                   \
-    key_cache,                                                               \
-    value_cache,                                                             \
-    head_mapping,                                                            \
-    scale,                                                                   \
-    block_tables,                                                            \
-    context_lens,                                                            \
-    max_context_len,                                                         \
-    alibi_slopes,                                                            \
-    kv_scale);
->>>>>>> b5dfc61d
 
 // NOTE(woosuk): To reduce the compilation time, we omitted block sizes
 // 1, 2, 4, 64, 128, 256.
@@ -927,14 +806,13 @@
   }
 
 void paged_attention_v1(
-<<<<<<< HEAD
     torch::Tensor& out,    // [num_seqs, num_heads, head_size]
     torch::Tensor& query,  // [num_seqs, num_heads, head_size]
     torch::Tensor&
         key_cache,  // [num_blocks, num_heads, head_size/x, block_size, x]
     torch::Tensor&
         value_cache,   // [num_blocks, num_heads, head_size, block_size]
-    int num_kv_heads,  // [num_heads]
+    torch::Tensor& head_mapping,  // [num_heads]
     float scale,
     torch::Tensor& block_tables,  // [num_seqs, max_num_blocks_per_seq]
     torch::Tensor& seq_lens,      // [num_seqs]
@@ -972,103 +850,12 @@
 void paged_attention_v2_launcher(
     torch::Tensor& out, torch::Tensor& exp_sums, torch::Tensor& max_logits,
     torch::Tensor& tmp_out, torch::Tensor& query, torch::Tensor& key_cache,
-    torch::Tensor& value_cache, int num_kv_heads, float scale,
+    torch::Tensor& value_cache, torch::Tensor& head_mapping, float scale,
     torch::Tensor& block_tables, torch::Tensor& seq_lens, int max_seq_len,
     const c10::optional<torch::Tensor>& alibi_slopes, float kv_scale,
     const int tp_rank, const int blocksparse_local_blocks,
     const int blocksparse_vert_stride, const int blocksparse_block_size,
     const int blocksparse_head_sliding_step) {
-=======
-  torch::Tensor& out,             // [num_seqs, num_heads, head_size]
-  torch::Tensor& query,           // [num_seqs, num_heads, head_size]
-  torch::Tensor& key_cache,       // [num_blocks, num_heads, head_size/x, block_size, x]
-  torch::Tensor& value_cache,     // [num_blocks, num_heads, head_size, block_size]
-  torch::Tensor& head_mapping,    // [num_heads]
-  float scale,
-  torch::Tensor& block_tables,    // [num_seqs, max_num_blocks_per_seq]
-  torch::Tensor& context_lens,    // [num_seqs]
-  int block_size,
-  int max_context_len,
-  const c10::optional<torch::Tensor>& alibi_slopes,
-  const std::string& kv_cache_dtype,
-  float kv_scale) {
-  if (kv_cache_dtype == "auto") {
-    if (query.dtype() == at::ScalarType::Float) {
-      CALL_V1_LAUNCHER_BLOCK_SIZE(float, float, false);
-    } else if (query.dtype() == at::ScalarType::Half) {
-      CALL_V1_LAUNCHER_BLOCK_SIZE(uint16_t, uint16_t, false);
-    } else if (query.dtype() == at::ScalarType::BFloat16) {
-      CALL_V1_LAUNCHER_BLOCK_SIZE(__nv_bfloat16, __nv_bfloat16, false);
-    } else {
-      TORCH_CHECK(false, "Unsupported data type: ", query.dtype());
-    }
-  } else if (kv_cache_dtype == "fp8") {
-    if (query.dtype() == at::ScalarType::Float) {
-      CALL_V1_LAUNCHER_BLOCK_SIZE(float, uint8_t, true);
-    } else if (query.dtype() == at::ScalarType::Half) {
-      CALL_V1_LAUNCHER_BLOCK_SIZE(uint16_t, uint8_t, true);
-    } else if (query.dtype() == at::ScalarType::BFloat16) {
-      CALL_V1_LAUNCHER_BLOCK_SIZE(__nv_bfloat16, uint8_t, true);
-    } else {
-      TORCH_CHECK(false, "Unsupported data type: ", query.dtype());
-    }
-  } else {
-    TORCH_CHECK(false, "Unsupported data type of kv cache: ", kv_cache_dtype);
-  }
-}
-
-#define LAUNCH_PAGED_ATTENTION_V2(HEAD_SIZE)                                                  \
-  vllm::paged_attention_v2_kernel<T, CACHE_T, HEAD_SIZE, BLOCK_SIZE, NUM_THREADS,             \
-  IS_FP8_KV_CACHE, PARTITION_SIZE>                                                            \
-  <<<grid, block, shared_mem_size, stream>>>(                                                 \
-    exp_sums_ptr,                                                                             \
-    max_logits_ptr,                                                                           \
-    tmp_out_ptr,                                                                              \
-    query_ptr,                                                                                \
-    key_cache_ptr,                                                                            \
-    value_cache_ptr,                                                                          \
-    head_mapping_ptr,                                                                         \
-    scale,                                                                                    \
-    block_tables_ptr,                                                                         \
-    context_lens_ptr,                                                                         \
-    max_num_blocks_per_seq,                                                                   \
-    alibi_slopes_ptr,                                                                         \
-    q_stride,                                                                                 \
-    kv_block_stride,                                                                          \
-    kv_head_stride,                                                                           \
-    kv_scale);                                                                                \
-  vllm::paged_attention_v2_reduce_kernel<T, HEAD_SIZE, NUM_THREADS, PARTITION_SIZE>           \
-  <<<reduce_grid, block, reduce_shared_mem_size, stream>>>(                                   \
-    out_ptr,                                                                                  \
-    exp_sums_ptr,                                                                             \
-    max_logits_ptr,                                                                           \
-    tmp_out_ptr,                                                                              \
-    context_lens_ptr,                                                                         \
-    max_num_partitions);
-
-template<
-  typename T,
-  typename CACHE_T,
-  int BLOCK_SIZE,
-  bool IS_FP8_KV_CACHE,
-  int NUM_THREADS = 128,
-  int PARTITION_SIZE = 512>
-void paged_attention_v2_launcher(
-  torch::Tensor& out,
-  torch::Tensor& exp_sums,
-  torch::Tensor& max_logits,
-  torch::Tensor& tmp_out,
-  torch::Tensor& query,
-  torch::Tensor& key_cache,
-  torch::Tensor& value_cache,
-  torch::Tensor& head_mapping,
-  float scale,
-  torch::Tensor& block_tables,
-  torch::Tensor& context_lens,
-  int max_context_len,
-  const c10::optional<torch::Tensor>& alibi_slopes,
-  float kv_scale) {
->>>>>>> b5dfc61d
   int num_seqs = query.size(0);
   int num_heads = query.size(1);
   int head_size = query.size(2);
@@ -1093,6 +880,7 @@
   T* query_ptr = reinterpret_cast<T*>(query.data_ptr());
   CACHE_T* key_cache_ptr = reinterpret_cast<CACHE_T*>(key_cache.data_ptr());
   CACHE_T* value_cache_ptr = reinterpret_cast<CACHE_T*>(value_cache.data_ptr());
+  int num_kv_heads = head_mapping.size(0);
   const int* head_mapping_ptr = reinterpret_cast<const int*>(head_mapping.data_ptr());
   int* block_tables_ptr = block_tables.data_ptr<int>();
   int* seq_lens_ptr = seq_lens.data_ptr<int>();
@@ -1143,12 +931,11 @@
   }
 }
 
-<<<<<<< HEAD
 #define CALL_V2_LAUNCHER(T, CACHE_T, BLOCK_SIZE, KV_DTYPE, IS_BLOCK_SPARSE)   \
   paged_attention_v2_launcher<T, CACHE_T, BLOCK_SIZE, KV_DTYPE,               \
                               IS_BLOCK_SPARSE>(                               \
       out, exp_sums, max_logits, tmp_out, query, key_cache, value_cache,      \
-      num_kv_heads, scale, block_tables, seq_lens, max_seq_len, alibi_slopes, \
+      head_mapping, scale, block_tables, seq_lens, max_seq_len, alibi_slopes, \
       kv_scale, tp_rank, blocksparse_local_blocks, blocksparse_vert_stride,   \
       blocksparse_block_size, blocksparse_head_sliding_step);
 
@@ -1161,24 +948,6 @@
       CALL_V2_LAUNCHER(T, CACHE_T, BLOCK_SIZE, IS_FP8_KV_CACHE, false);    \
       break;                                                               \
   }
-=======
-#define CALL_V2_LAUNCHER(T, CACHE_T, BLOCK_SIZE, IS_FP8_KV_CACHE)                \
-  paged_attention_v2_launcher<T, CACHE_T, BLOCK_SIZE, IS_FP8_KV_CACHE>(          \
-    out,                                                                         \
-    exp_sums,                                                                    \
-    max_logits,                                                                  \
-    tmp_out,                                                                     \
-    query,                                                                       \
-    key_cache,                                                                   \
-    value_cache,                                                                 \
-    head_mapping,                                                                \
-    scale,                                                                       \
-    block_tables,                                                                \
-    context_lens,                                                                \
-    max_context_len,                                                             \
-    alibi_slopes,                                                                \
-    kv_scale);
->>>>>>> b5dfc61d
 
 // NOTE(woosuk): To reduce the compilation time, we omitted block sizes
 // 1, 2, 4, 64, 128, 256.
@@ -1199,7 +968,6 @@
   }
 
 void paged_attention_v2(
-<<<<<<< HEAD
     torch::Tensor& out,         // [num_seqs, num_heads, head_size]
     torch::Tensor& exp_sums,    // [num_seqs, num_heads, max_num_partitions]
     torch::Tensor& max_logits,  // [num_seqs, num_heads, max_num_partitions]
@@ -1210,7 +978,7 @@
         key_cache,  // [num_blocks, num_heads, head_size/x, block_size, x]
     torch::Tensor&
         value_cache,   // [num_blocks, num_heads, head_size, block_size]
-    int num_kv_heads,  // [num_heads]
+    torch::Tensor& head_mapping,  // [num_heads]
     float scale,
     torch::Tensor& block_tables,  // [num_seqs, max_num_blocks_per_seq]
     torch::Tensor& seq_lens,      // [num_seqs]
@@ -1222,47 +990,6 @@
   const bool is_block_sparse = (blocksparse_vert_stride > 1);
   DISPATCH_BY_KV_CACHE_DTYPE(query.dtype(), kv_cache_dtype,
                              CALL_V2_LAUNCHER_BLOCK_SIZE)
-=======
-  torch::Tensor& out,             // [num_seqs, num_heads, head_size]
-  torch::Tensor& exp_sums,        // [num_seqs, num_heads, max_num_partitions]
-  torch::Tensor& max_logits,      // [num_seqs, num_heads, max_num_partitions]
-  torch::Tensor& tmp_out,         // [num_seqs, num_heads, max_num_partitions, head_size]
-  torch::Tensor& query,           // [num_seqs, num_heads, head_size]
-  torch::Tensor& key_cache,       // [num_blocks, num_heads, head_size/x, block_size, x]
-  torch::Tensor& value_cache,     // [num_blocks, num_heads, head_size, block_size]
-  torch::Tensor& head_mapping,    // [num_heads]
-  float scale,
-  torch::Tensor& block_tables,    // [num_seqs, max_num_blocks_per_seq]
-  torch::Tensor& context_lens,    // [num_seqs]
-  int block_size,
-  int max_context_len,
-  const c10::optional<torch::Tensor>& alibi_slopes,
-  const std::string& kv_cache_dtype,
-  float kv_scale) {
-  if (kv_cache_dtype == "auto") {
-    if (query.dtype() == at::ScalarType::Float) {
-      CALL_V2_LAUNCHER_BLOCK_SIZE(float, float, false);
-    } else if (query.dtype() == at::ScalarType::Half) {
-      CALL_V2_LAUNCHER_BLOCK_SIZE(uint16_t, uint16_t, false);
-    } else if (query.dtype() == at::ScalarType::BFloat16) {
-      CALL_V2_LAUNCHER_BLOCK_SIZE(__nv_bfloat16, __nv_bfloat16, false);
-    } else {
-      TORCH_CHECK(false, "Unsupported data type: ", query.dtype());
-    }
-  } else if (kv_cache_dtype == "fp8") {
-    if (query.dtype() == at::ScalarType::Float) {
-      CALL_V2_LAUNCHER_BLOCK_SIZE(float, uint8_t, true);
-    } else if (query.dtype() == at::ScalarType::Half) {
-      CALL_V2_LAUNCHER_BLOCK_SIZE(uint16_t, uint8_t, true);
-    } else if (query.dtype() == at::ScalarType::BFloat16) {
-      CALL_V2_LAUNCHER_BLOCK_SIZE(__nv_bfloat16, uint8_t, true);
-    } else {
-      TORCH_CHECK(false, "Unsupported data type: ", query.dtype());
-    }
-  } else {
-    TORCH_CHECK(false, "Unsupported data type of kv cache: ", kv_cache_dtype);
-  }
->>>>>>> b5dfc61d
 }
 
 #undef WARP_SIZE
